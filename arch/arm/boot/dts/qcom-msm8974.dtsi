--- conflicted
+++ resolved
@@ -259,11 +259,7 @@
 			hwlocks = <&tcsr_mutex 3>;
 		};
 
-<<<<<<< HEAD
-		serial@f991e000 {
-=======
 		blsp1_uart2: serial@f991e000 {
->>>>>>> c6e59bda
 			compatible = "qcom,msm-uartdm-v1.4", "qcom,msm-uartdm";
 			reg = <0xf991e000 0x1000>;
 			interrupts = <0 108 0x0>;
