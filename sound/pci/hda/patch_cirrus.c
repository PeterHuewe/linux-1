/*
 * HD audio interface patch for Cirrus Logic CS420x chip
 *
 * Copyright (c) 2009 Takashi Iwai <tiwai@suse.de>
 *
 *  This driver is free software; you can redistribute it and/or modify
 *  it under the terms of the GNU General Public License as published by
 *  the Free Software Foundation; either version 2 of the License, or
 *  (at your option) any later version.
 *
 *  This driver is distributed in the hope that it will be useful,
 *  but WITHOUT ANY WARRANTY; without even the implied warranty of
 *  MERCHANTABILITY or FITNESS FOR A PARTICULAR PURPOSE.  See the
 *  GNU General Public License for more details.
 *
 *  You should have received a copy of the GNU General Public License
 *  along with this program; if not, write to the Free Software
 *  Foundation, Inc., 59 Temple Place, Suite 330, Boston, MA  02111-1307 USA
 */

#include <linux/init.h>
#include <linux/delay.h>
#include <linux/slab.h>
#include <linux/pci.h>
#include <linux/module.h>
#include <sound/core.h>
#include "hda_codec.h"
#include "hda_local.h"
#include "hda_jack.h"
#include <sound/tlv.h>

/*
 */

struct cs_spec {
	int board_config;
	struct auto_pin_cfg autocfg;
	struct hda_multi_out multiout;
	struct snd_kcontrol *vmaster_sw;
	struct snd_kcontrol *vmaster_vol;

	hda_nid_t dac_nid[AUTO_CFG_MAX_OUTS];
	hda_nid_t slave_dig_outs[2];

	unsigned int input_idx[AUTO_PIN_LAST];
	unsigned int capsrc_idx[AUTO_PIN_LAST];
	hda_nid_t adc_nid[AUTO_PIN_LAST];
	unsigned int adc_idx[AUTO_PIN_LAST];
	unsigned int num_inputs;
	unsigned int cur_input;
	unsigned int automic_idx;
	hda_nid_t cur_adc;
	unsigned int cur_adc_stream_tag;
	unsigned int cur_adc_format;
	hda_nid_t dig_in;

	const struct hda_bind_ctls *capture_bind[2];

	unsigned int gpio_mask;
	unsigned int gpio_dir;
	unsigned int gpio_data;
	unsigned int gpio_eapd_hp; /* EAPD GPIO bit for headphones */
	unsigned int gpio_eapd_speaker; /* EAPD GPIO bit for speakers */

	struct hda_pcm pcm_rec[2];	/* PCM information */

	unsigned int hp_detect:1;
	unsigned int mic_detect:1;
	/* CS421x */
	unsigned int spdif_detect:1;
	unsigned int sense_b:1;
	hda_nid_t vendor_nid;
	struct hda_input_mux input_mux;
	unsigned int last_input;
};

/* available models with CS420x */
enum {
	CS420X_MBP53,
	CS420X_MBP55,
	CS420X_IMAC27,
<<<<<<< HEAD
=======
	CS420X_IMAC27_122,
>>>>>>> 9e4ce164
	CS420X_APPLE,
	CS420X_AUTO,
	CS420X_MODELS
};

/* CS421x boards */
enum {
	CS421X_CDB4210,
	CS421X_MODELS
};

/* Vendor-specific processing widget */
#define CS420X_VENDOR_NID	0x11
#define CS_DIG_OUT1_PIN_NID	0x10
#define CS_DIG_OUT2_PIN_NID	0x15
#define CS_DMIC1_PIN_NID	0x12
#define CS_DMIC2_PIN_NID	0x0e

/* coef indices */
#define IDX_SPDIF_STAT		0x0000
#define IDX_SPDIF_CTL		0x0001
#define IDX_ADC_CFG		0x0002
/* SZC bitmask, 4 modes below:
 * 0 = immediate,
 * 1 = digital immediate, analog zero-cross
 * 2 = digtail & analog soft-ramp
 * 3 = digital soft-ramp, analog zero-cross
 */
#define   CS_COEF_ADC_SZC_MASK		(3 << 0)
#define   CS_COEF_ADC_MIC_SZC_MODE	(3 << 0) /* SZC setup for mic */
#define   CS_COEF_ADC_LI_SZC_MODE	(3 << 0) /* SZC setup for line-in */
/* PGA mode: 0 = differential, 1 = signle-ended */
#define   CS_COEF_ADC_MIC_PGA_MODE	(1 << 5) /* PGA setup for mic */
#define   CS_COEF_ADC_LI_PGA_MODE	(1 << 6) /* PGA setup for line-in */
#define IDX_DAC_CFG		0x0003
/* SZC bitmask, 4 modes below:
 * 0 = Immediate
 * 1 = zero-cross
 * 2 = soft-ramp
 * 3 = soft-ramp on zero-cross
 */
#define   CS_COEF_DAC_HP_SZC_MODE	(3 << 0) /* nid 0x02 */
#define   CS_COEF_DAC_LO_SZC_MODE	(3 << 2) /* nid 0x03 */
#define   CS_COEF_DAC_SPK_SZC_MODE	(3 << 4) /* nid 0x04 */

#define IDX_BEEP_CFG		0x0004
/* 0x0008 - test reg key */
/* 0x0009 - 0x0014 -> 12 test regs */
/* 0x0015 - visibility reg */

/*
 * Cirrus Logic CS4210
 *
 * 1 DAC => HP(sense) / Speakers,
 * 1 ADC <= LineIn(sense) / MicIn / DMicIn,
 * 1 SPDIF OUT => SPDIF Trasmitter(sense)
*/
#define CS4210_DAC_NID		0x02
#define CS4210_ADC_NID		0x03
#define CS4210_VENDOR_NID	0x0B
#define CS421X_DMIC_PIN_NID	0x09 /* Port E */
#define CS421X_SPDIF_PIN_NID	0x0A /* Port H */

#define CS421X_IDX_DEV_CFG	0x01
#define CS421X_IDX_ADC_CFG	0x02
#define CS421X_IDX_DAC_CFG	0x03
#define CS421X_IDX_SPK_CTL	0x04

#define SPDIF_EVENT		0x04

/* Cirrus Logic CS4213 is like CS4210 but does not have SPDIF input/output */
#define CS4213_VENDOR_NID	0x09


static inline int cs_vendor_coef_get(struct hda_codec *codec, unsigned int idx)
{
	struct cs_spec *spec = codec->spec;
	snd_hda_codec_write(codec, spec->vendor_nid, 0,
			    AC_VERB_SET_COEF_INDEX, idx);
	return snd_hda_codec_read(codec, spec->vendor_nid, 0,
				  AC_VERB_GET_PROC_COEF, 0);
}

static inline void cs_vendor_coef_set(struct hda_codec *codec, unsigned int idx,
				      unsigned int coef)
{
	struct cs_spec *spec = codec->spec;
	snd_hda_codec_write(codec, spec->vendor_nid, 0,
			    AC_VERB_SET_COEF_INDEX, idx);
	snd_hda_codec_write(codec, spec->vendor_nid, 0,
			    AC_VERB_SET_PROC_COEF, coef);
}


#define HP_EVENT	1
#define MIC_EVENT	2

/*
 * PCM callbacks
 */
static int cs_playback_pcm_open(struct hda_pcm_stream *hinfo,
				struct hda_codec *codec,
				struct snd_pcm_substream *substream)
{
	struct cs_spec *spec = codec->spec;
	return snd_hda_multi_out_analog_open(codec, &spec->multiout, substream,
					     hinfo);
}

static int cs_playback_pcm_prepare(struct hda_pcm_stream *hinfo,
				   struct hda_codec *codec,
				   unsigned int stream_tag,
				   unsigned int format,
				   struct snd_pcm_substream *substream)
{
	struct cs_spec *spec = codec->spec;
	return snd_hda_multi_out_analog_prepare(codec, &spec->multiout,
						stream_tag, format, substream);
}

static int cs_playback_pcm_cleanup(struct hda_pcm_stream *hinfo,
				   struct hda_codec *codec,
				   struct snd_pcm_substream *substream)
{
	struct cs_spec *spec = codec->spec;
	return snd_hda_multi_out_analog_cleanup(codec, &spec->multiout);
}

/*
 * Digital out
 */
static int cs_dig_playback_pcm_open(struct hda_pcm_stream *hinfo,
				    struct hda_codec *codec,
				    struct snd_pcm_substream *substream)
{
	struct cs_spec *spec = codec->spec;
	return snd_hda_multi_out_dig_open(codec, &spec->multiout);
}

static int cs_dig_playback_pcm_close(struct hda_pcm_stream *hinfo,
				     struct hda_codec *codec,
				     struct snd_pcm_substream *substream)
{
	struct cs_spec *spec = codec->spec;
	return snd_hda_multi_out_dig_close(codec, &spec->multiout);
}

static int cs_dig_playback_pcm_prepare(struct hda_pcm_stream *hinfo,
				       struct hda_codec *codec,
				       unsigned int stream_tag,
				       unsigned int format,
				       struct snd_pcm_substream *substream)
{
	struct cs_spec *spec = codec->spec;
	return snd_hda_multi_out_dig_prepare(codec, &spec->multiout, stream_tag,
					     format, substream);
}

static int cs_dig_playback_pcm_cleanup(struct hda_pcm_stream *hinfo,
				       struct hda_codec *codec,
				       struct snd_pcm_substream *substream)
{
	struct cs_spec *spec = codec->spec;
	return snd_hda_multi_out_dig_cleanup(codec, &spec->multiout);
}

static void cs_update_input_select(struct hda_codec *codec)
{
	struct cs_spec *spec = codec->spec;
	if (spec->cur_adc)
		snd_hda_codec_write(codec, spec->cur_adc, 0,
				    AC_VERB_SET_CONNECT_SEL,
				    spec->adc_idx[spec->cur_input]);
}

/*
 * Analog capture
 */
static int cs_capture_pcm_prepare(struct hda_pcm_stream *hinfo,
				  struct hda_codec *codec,
				  unsigned int stream_tag,
				  unsigned int format,
				  struct snd_pcm_substream *substream)
{
	struct cs_spec *spec = codec->spec;
	spec->cur_adc = spec->adc_nid[spec->cur_input];
	spec->cur_adc_stream_tag = stream_tag;
	spec->cur_adc_format = format;
	cs_update_input_select(codec);
	snd_hda_codec_setup_stream(codec, spec->cur_adc, stream_tag, 0, format);
	return 0;
}

static int cs_capture_pcm_cleanup(struct hda_pcm_stream *hinfo,
				  struct hda_codec *codec,
				  struct snd_pcm_substream *substream)
{
	struct cs_spec *spec = codec->spec;
	snd_hda_codec_cleanup_stream(codec, spec->cur_adc);
	spec->cur_adc = 0;
	return 0;
}

/*
 */
static const struct hda_pcm_stream cs_pcm_analog_playback = {
	.substreams = 1,
	.channels_min = 2,
	.channels_max = 2,
	.ops = {
		.open = cs_playback_pcm_open,
		.prepare = cs_playback_pcm_prepare,
		.cleanup = cs_playback_pcm_cleanup
	},
};

static const struct hda_pcm_stream cs_pcm_analog_capture = {
	.substreams = 1,
	.channels_min = 2,
	.channels_max = 2,
	.ops = {
		.prepare = cs_capture_pcm_prepare,
		.cleanup = cs_capture_pcm_cleanup
	},
};

static const struct hda_pcm_stream cs_pcm_digital_playback = {
	.substreams = 1,
	.channels_min = 2,
	.channels_max = 2,
	.ops = {
		.open = cs_dig_playback_pcm_open,
		.close = cs_dig_playback_pcm_close,
		.prepare = cs_dig_playback_pcm_prepare,
		.cleanup = cs_dig_playback_pcm_cleanup
	},
};

static const struct hda_pcm_stream cs_pcm_digital_capture = {
	.substreams = 1,
	.channels_min = 2,
	.channels_max = 2,
};

static int cs_build_pcms(struct hda_codec *codec)
{
	struct cs_spec *spec = codec->spec;
	struct hda_pcm *info = spec->pcm_rec;

	codec->pcm_info = info;
	codec->num_pcms = 0;

	info->name = "Cirrus Analog";
	info->stream[SNDRV_PCM_STREAM_PLAYBACK] = cs_pcm_analog_playback;
	info->stream[SNDRV_PCM_STREAM_PLAYBACK].nid = spec->dac_nid[0];
	info->stream[SNDRV_PCM_STREAM_PLAYBACK].channels_max =
		spec->multiout.max_channels;
	info->stream[SNDRV_PCM_STREAM_CAPTURE] = cs_pcm_analog_capture;
	info->stream[SNDRV_PCM_STREAM_CAPTURE].nid =
		spec->adc_nid[spec->cur_input];
	codec->num_pcms++;

	if (!spec->multiout.dig_out_nid && !spec->dig_in)
		return 0;

	info++;
	info->name = "Cirrus Digital";
	info->pcm_type = spec->autocfg.dig_out_type[0];
	if (!info->pcm_type)
		info->pcm_type = HDA_PCM_TYPE_SPDIF;
	if (spec->multiout.dig_out_nid) {
		info->stream[SNDRV_PCM_STREAM_PLAYBACK] =
			cs_pcm_digital_playback;
		info->stream[SNDRV_PCM_STREAM_PLAYBACK].nid =
			spec->multiout.dig_out_nid;
	}
	if (spec->dig_in) {
		info->stream[SNDRV_PCM_STREAM_CAPTURE] =
			cs_pcm_digital_capture;
		info->stream[SNDRV_PCM_STREAM_CAPTURE].nid = spec->dig_in;
	}
	codec->num_pcms++;

	return 0;
}

/*
 * parse codec topology
 */

static hda_nid_t get_dac(struct hda_codec *codec, hda_nid_t pin)
{
	hda_nid_t dac;
	if (!pin)
		return 0;
	if (snd_hda_get_connections(codec, pin, &dac, 1) != 1)
		return 0;
	return dac;
}

static int is_ext_mic(struct hda_codec *codec, unsigned int idx)
{
	struct cs_spec *spec = codec->spec;
	struct auto_pin_cfg *cfg = &spec->autocfg;
	hda_nid_t pin = cfg->inputs[idx].pin;
	unsigned int val;
	if (!is_jack_detectable(codec, pin))
		return 0;
	val = snd_hda_codec_get_pincfg(codec, pin);
	return (snd_hda_get_input_pin_attr(val) != INPUT_PIN_ATTR_INT);
}

static hda_nid_t get_adc(struct hda_codec *codec, hda_nid_t pin,
			 unsigned int *idxp)
{
	int i, idx;
	hda_nid_t nid;

	nid = codec->start_nid;
	for (i = 0; i < codec->num_nodes; i++, nid++) {
		unsigned int type;
		type = get_wcaps_type(get_wcaps(codec, nid));
		if (type != AC_WID_AUD_IN)
			continue;
		idx = snd_hda_get_conn_index(codec, nid, pin, false);
		if (idx >= 0) {
			*idxp = idx;
			return nid;
		}
	}
	return 0;
}

static int is_active_pin(struct hda_codec *codec, hda_nid_t nid)
{
	unsigned int val;
	val = snd_hda_codec_get_pincfg(codec, nid);
	return (get_defcfg_connect(val) != AC_JACK_PORT_NONE);
}

static int parse_output(struct hda_codec *codec)
{
	struct cs_spec *spec = codec->spec;
	struct auto_pin_cfg *cfg = &spec->autocfg;
	int i, extra_nids;
	hda_nid_t dac;

	for (i = 0; i < cfg->line_outs; i++) {
		dac = get_dac(codec, cfg->line_out_pins[i]);
		if (!dac)
			break;
		spec->dac_nid[i] = dac;
	}
	spec->multiout.num_dacs = i;
	spec->multiout.dac_nids = spec->dac_nid;
	spec->multiout.max_channels = i * 2;

	/* add HP and speakers */
	extra_nids = 0;
	for (i = 0; i < cfg->hp_outs; i++) {
		dac = get_dac(codec, cfg->hp_pins[i]);
		if (!dac)
			break;
		if (!i)
			spec->multiout.hp_nid = dac;
		else
			spec->multiout.extra_out_nid[extra_nids++] = dac;
	}
	for (i = 0; i < cfg->speaker_outs; i++) {
		dac = get_dac(codec, cfg->speaker_pins[i]);
		if (!dac)
			break;
		spec->multiout.extra_out_nid[extra_nids++] = dac;
	}

	if (cfg->line_out_type == AUTO_PIN_SPEAKER_OUT) {
		cfg->speaker_outs = cfg->line_outs;
		memcpy(cfg->speaker_pins, cfg->line_out_pins,
		       sizeof(cfg->speaker_pins));
		cfg->line_outs = 0;
	}

	return 0;
}

static int parse_input(struct hda_codec *codec)
{
	struct cs_spec *spec = codec->spec;
	struct auto_pin_cfg *cfg = &spec->autocfg;
	int i;

	for (i = 0; i < cfg->num_inputs; i++) {
		hda_nid_t pin = cfg->inputs[i].pin;
		spec->input_idx[spec->num_inputs] = i;
		spec->capsrc_idx[i] = spec->num_inputs++;
		spec->cur_input = i;
		spec->adc_nid[i] = get_adc(codec, pin, &spec->adc_idx[i]);
	}
	if (!spec->num_inputs)
		return 0;

	/* check whether the automatic mic switch is available */
	if (spec->num_inputs == 2 &&
	    cfg->inputs[0].type == AUTO_PIN_MIC &&
	    cfg->inputs[1].type == AUTO_PIN_MIC) {
		if (is_ext_mic(codec, cfg->inputs[0].pin)) {
			if (!is_ext_mic(codec, cfg->inputs[1].pin)) {
				spec->mic_detect = 1;
				spec->automic_idx = 0;
			}
		} else {
			if (is_ext_mic(codec, cfg->inputs[1].pin)) {
				spec->mic_detect = 1;
				spec->automic_idx = 1;
			}
		}
	}
	return 0;
}


static int parse_digital_output(struct hda_codec *codec)
{
	struct cs_spec *spec = codec->spec;
	struct auto_pin_cfg *cfg = &spec->autocfg;
	hda_nid_t nid;

	if (!cfg->dig_outs)
		return 0;
	if (snd_hda_get_connections(codec, cfg->dig_out_pins[0], &nid, 1) < 1)
		return 0;
	spec->multiout.dig_out_nid = nid;
	spec->multiout.share_spdif = 1;
	if (cfg->dig_outs > 1 &&
	    snd_hda_get_connections(codec, cfg->dig_out_pins[1], &nid, 1) > 0) {
		spec->slave_dig_outs[0] = nid;
		codec->slave_dig_outs = spec->slave_dig_outs;
	}
	return 0;
}

static int parse_digital_input(struct hda_codec *codec)
{
	struct cs_spec *spec = codec->spec;
	struct auto_pin_cfg *cfg = &spec->autocfg;
	int idx;

	if (cfg->dig_in_pin)
		spec->dig_in = get_adc(codec, cfg->dig_in_pin, &idx);
	return 0;
}

/*
 * create mixer controls
 */

static const char * const dir_sfx[2] = { "Playback", "Capture" };

static int add_mute(struct hda_codec *codec, const char *name, int index,
		    unsigned int pval, int dir, struct snd_kcontrol **kctlp)
{
	char tmp[44];
	struct snd_kcontrol_new knew =
		HDA_CODEC_MUTE_IDX(tmp, index, 0, 0, HDA_OUTPUT);
	knew.private_value = pval;
	snprintf(tmp, sizeof(tmp), "%s %s Switch", name, dir_sfx[dir]);
	*kctlp = snd_ctl_new1(&knew, codec);
	(*kctlp)->id.subdevice = HDA_SUBDEV_AMP_FLAG;
	return snd_hda_ctl_add(codec, 0, *kctlp);
}

static int add_volume(struct hda_codec *codec, const char *name,
		      int index, unsigned int pval, int dir,
		      struct snd_kcontrol **kctlp)
{
	char tmp[44];
	struct snd_kcontrol_new knew =
		HDA_CODEC_VOLUME_IDX(tmp, index, 0, 0, HDA_OUTPUT);
	knew.private_value = pval;
	snprintf(tmp, sizeof(tmp), "%s %s Volume", name, dir_sfx[dir]);
	*kctlp = snd_ctl_new1(&knew, codec);
	(*kctlp)->id.subdevice = HDA_SUBDEV_AMP_FLAG;
	return snd_hda_ctl_add(codec, 0, *kctlp);
}

static void fix_volume_caps(struct hda_codec *codec, hda_nid_t dac)
{
	unsigned int caps;

	/* set the upper-limit for mixer amp to 0dB */
	caps = query_amp_caps(codec, dac, HDA_OUTPUT);
	caps &= ~(0x7f << AC_AMPCAP_NUM_STEPS_SHIFT);
	caps |= ((caps >> AC_AMPCAP_OFFSET_SHIFT) & 0x7f)
		<< AC_AMPCAP_NUM_STEPS_SHIFT;
	snd_hda_override_amp_caps(codec, dac, HDA_OUTPUT, caps);
}

static int add_vmaster(struct hda_codec *codec, hda_nid_t dac)
{
	struct cs_spec *spec = codec->spec;
	unsigned int tlv[4];
	int err;

	spec->vmaster_sw =
		snd_ctl_make_virtual_master("Master Playback Switch", NULL);
	err = snd_hda_ctl_add(codec, dac, spec->vmaster_sw);
	if (err < 0)
		return err;

	snd_hda_set_vmaster_tlv(codec, dac, HDA_OUTPUT, tlv);
	spec->vmaster_vol =
		snd_ctl_make_virtual_master("Master Playback Volume", tlv);
	err = snd_hda_ctl_add(codec, dac, spec->vmaster_vol);
	if (err < 0)
		return err;
	return 0;
}

static int add_output(struct hda_codec *codec, hda_nid_t dac, int idx,
		      int num_ctls, int type)
{
	struct cs_spec *spec = codec->spec;
	const char *name;
	int err, index;
	struct snd_kcontrol *kctl;
	static const char * const speakers[] = {
		"Front Speaker", "Surround Speaker", "Bass Speaker"
	};
	static const char * const line_outs[] = {
		"Front Line-Out", "Surround Line-Out", "Bass Line-Out"
	};

	fix_volume_caps(codec, dac);
	if (!spec->vmaster_sw) {
		err = add_vmaster(codec, dac);
		if (err < 0)
			return err;
	}

	index = 0;
	switch (type) {
	case AUTO_PIN_HP_OUT:
		name = "Headphone";
		index = idx;
		break;
	case AUTO_PIN_SPEAKER_OUT:
		if (num_ctls > 1)
			name = speakers[idx];
		else
			name = "Speaker";
		break;
	default:
		if (num_ctls > 1)
			name = line_outs[idx];
		else
			name = "Line-Out";
		break;
	}

	err = add_mute(codec, name, index,
		       HDA_COMPOSE_AMP_VAL(dac, 3, 0, HDA_OUTPUT), 0, &kctl);
	if (err < 0)
		return err;
	err = snd_ctl_add_slave(spec->vmaster_sw, kctl);
	if (err < 0)
		return err;

	err = add_volume(codec, name, index,
			 HDA_COMPOSE_AMP_VAL(dac, 3, 0, HDA_OUTPUT), 0, &kctl);
	if (err < 0)
		return err;
	err = snd_ctl_add_slave(spec->vmaster_vol, kctl);
	if (err < 0)
		return err;

	return 0;
}		

static int build_output(struct hda_codec *codec)
{
	struct cs_spec *spec = codec->spec;
	struct auto_pin_cfg *cfg = &spec->autocfg;
	int i, err;

	for (i = 0; i < cfg->line_outs; i++) {
		err = add_output(codec, get_dac(codec, cfg->line_out_pins[i]),
				 i, cfg->line_outs, cfg->line_out_type);
		if (err < 0)
			return err;
	}
	for (i = 0; i < cfg->hp_outs; i++) {
		err = add_output(codec, get_dac(codec, cfg->hp_pins[i]),
				 i, cfg->hp_outs, AUTO_PIN_HP_OUT);
		if (err < 0)
			return err;
	}
	for (i = 0; i < cfg->speaker_outs; i++) {
		err = add_output(codec, get_dac(codec, cfg->speaker_pins[i]),
				 i, cfg->speaker_outs, AUTO_PIN_SPEAKER_OUT);
		if (err < 0)
			return err;
	}
	return 0;
}

/*
 */

static const struct snd_kcontrol_new cs_capture_ctls[] = {
	HDA_BIND_SW("Capture Switch", 0),
	HDA_BIND_VOL("Capture Volume", 0),
};

static int change_cur_input(struct hda_codec *codec, unsigned int idx,
			    int force)
{
	struct cs_spec *spec = codec->spec;
	
	if (spec->cur_input == idx && !force)
		return 0;
	if (spec->cur_adc && spec->cur_adc != spec->adc_nid[idx]) {
		/* stream is running, let's swap the current ADC */
		__snd_hda_codec_cleanup_stream(codec, spec->cur_adc, 1);
		spec->cur_adc = spec->adc_nid[idx];
		snd_hda_codec_setup_stream(codec, spec->cur_adc,
					   spec->cur_adc_stream_tag, 0,
					   spec->cur_adc_format);
	}
	spec->cur_input = idx;
	cs_update_input_select(codec);
	return 1;
}

static int cs_capture_source_info(struct snd_kcontrol *kcontrol,
				  struct snd_ctl_elem_info *uinfo)
{
	struct hda_codec *codec = snd_kcontrol_chip(kcontrol);
	struct cs_spec *spec = codec->spec;
	struct auto_pin_cfg *cfg = &spec->autocfg;
	unsigned int idx;

	uinfo->type = SNDRV_CTL_ELEM_TYPE_ENUMERATED;
	uinfo->count = 1;
	uinfo->value.enumerated.items = spec->num_inputs;
	if (uinfo->value.enumerated.item >= spec->num_inputs)
		uinfo->value.enumerated.item = spec->num_inputs - 1;
	idx = spec->input_idx[uinfo->value.enumerated.item];
	snd_hda_get_pin_label(codec, cfg->inputs[idx].pin, cfg,
			      uinfo->value.enumerated.name,
			      sizeof(uinfo->value.enumerated.name), NULL);
	return 0;
}

static int cs_capture_source_get(struct snd_kcontrol *kcontrol,
				 struct snd_ctl_elem_value *ucontrol)
{
	struct hda_codec *codec = snd_kcontrol_chip(kcontrol);
	struct cs_spec *spec = codec->spec;
	ucontrol->value.enumerated.item[0] = spec->capsrc_idx[spec->cur_input];
	return 0;
}

static int cs_capture_source_put(struct snd_kcontrol *kcontrol,
				 struct snd_ctl_elem_value *ucontrol)
{
	struct hda_codec *codec = snd_kcontrol_chip(kcontrol);
	struct cs_spec *spec = codec->spec;
	unsigned int idx = ucontrol->value.enumerated.item[0];

	if (idx >= spec->num_inputs)
		return -EINVAL;
	idx = spec->input_idx[idx];
	return change_cur_input(codec, idx, 0);
}

static const struct snd_kcontrol_new cs_capture_source = {
	.iface = SNDRV_CTL_ELEM_IFACE_MIXER,
	.name = "Capture Source",
	.access = SNDRV_CTL_ELEM_ACCESS_READWRITE,
	.info = cs_capture_source_info,
	.get = cs_capture_source_get,
	.put = cs_capture_source_put,
};

static const struct hda_bind_ctls *make_bind_capture(struct hda_codec *codec,
					       struct hda_ctl_ops *ops)
{
	struct cs_spec *spec = codec->spec;
	struct hda_bind_ctls *bind;
	int i, n;

	bind = kzalloc(sizeof(*bind) + sizeof(long) * (spec->num_inputs + 1),
		       GFP_KERNEL);
	if (!bind)
		return NULL;
	bind->ops = ops;
	n = 0;
	for (i = 0; i < AUTO_PIN_LAST; i++) {
		if (!spec->adc_nid[i])
			continue;
		bind->values[n++] =
			HDA_COMPOSE_AMP_VAL(spec->adc_nid[i], 3,
					    spec->adc_idx[i], HDA_INPUT);
	}
	return bind;
}

/* add a (input-boost) volume control to the given input pin */
static int add_input_volume_control(struct hda_codec *codec,
				    struct auto_pin_cfg *cfg,
				    int item)
{
	hda_nid_t pin = cfg->inputs[item].pin;
	u32 caps;
	const char *label;
	struct snd_kcontrol *kctl;
		
	if (!(get_wcaps(codec, pin) & AC_WCAP_IN_AMP))
		return 0;
	caps = query_amp_caps(codec, pin, HDA_INPUT);
	caps = (caps & AC_AMPCAP_NUM_STEPS) >> AC_AMPCAP_NUM_STEPS_SHIFT;
	if (caps <= 1)
		return 0;
	label = hda_get_autocfg_input_label(codec, cfg, item);
	return add_volume(codec, label, 0,
			  HDA_COMPOSE_AMP_VAL(pin, 3, 0, HDA_INPUT), 1, &kctl);
}

static int build_input(struct hda_codec *codec)
{
	struct cs_spec *spec = codec->spec;
	int i, err;

	if (!spec->num_inputs)
		return 0;

	/* make bind-capture */
	spec->capture_bind[0] = make_bind_capture(codec, &snd_hda_bind_sw);
	spec->capture_bind[1] = make_bind_capture(codec, &snd_hda_bind_vol);
	for (i = 0; i < 2; i++) {
		struct snd_kcontrol *kctl;
		int n;
		if (!spec->capture_bind[i])
			return -ENOMEM;
		kctl = snd_ctl_new1(&cs_capture_ctls[i], codec);
		if (!kctl)
			return -ENOMEM;
		kctl->private_value = (long)spec->capture_bind[i];
		err = snd_hda_ctl_add(codec, 0, kctl);
		if (err < 0)
			return err;
		for (n = 0; n < AUTO_PIN_LAST; n++) {
			if (!spec->adc_nid[n])
				continue;
			err = snd_hda_add_nid(codec, kctl, 0, spec->adc_nid[n]);
			if (err < 0)
				return err;
		}
	}
	
	if (spec->num_inputs > 1 && !spec->mic_detect) {
		err = snd_hda_ctl_add(codec, 0,
				      snd_ctl_new1(&cs_capture_source, codec));
		if (err < 0)
			return err;
	}

	for (i = 0; i < spec->num_inputs; i++) {
		err = add_input_volume_control(codec, &spec->autocfg, i);
		if (err < 0)
			return err;
	}

	return 0;
}

/*
 */

static int build_digital_output(struct hda_codec *codec)
{
	struct cs_spec *spec = codec->spec;
	int err;

	if (!spec->multiout.dig_out_nid)
		return 0;

	err = snd_hda_create_spdif_out_ctls(codec, spec->multiout.dig_out_nid,
					    spec->multiout.dig_out_nid);
	if (err < 0)
		return err;
	err = snd_hda_create_spdif_share_sw(codec, &spec->multiout);
	if (err < 0)
		return err;
	return 0;
}

static int build_digital_input(struct hda_codec *codec)
{
	struct cs_spec *spec = codec->spec;
	if (spec->dig_in)
		return snd_hda_create_spdif_in_ctls(codec, spec->dig_in);
	return 0;
}

/*
 * auto-mute and auto-mic switching
 * CS421x auto-output redirecting
 * HP/SPK/SPDIF
 */

static void cs_automute(struct hda_codec *codec)
{
	struct cs_spec *spec = codec->spec;
	struct auto_pin_cfg *cfg = &spec->autocfg;
	unsigned int hp_present;
	unsigned int spdif_present;
	hda_nid_t nid;
	int i;

	spdif_present = 0;
	if (cfg->dig_outs) {
		nid = cfg->dig_out_pins[0];
		if (is_jack_detectable(codec, nid)) {
			/*
			TODO: SPDIF output redirect when SENSE_B is enabled.
			Shared (SENSE_A) jack (e.g HP/mini-TOSLINK)
			assumed.
			*/
			if (snd_hda_jack_detect(codec, nid)
				/* && spec->sense_b */)
				spdif_present = 1;
		}
	}

	hp_present = 0;
	for (i = 0; i < cfg->hp_outs; i++) {
		nid = cfg->hp_pins[i];
		if (!is_jack_detectable(codec, nid))
			continue;
		hp_present = snd_hda_jack_detect(codec, nid);
		if (hp_present)
			break;
	}

	/* mute speakers if spdif or hp jack is plugged in */
	for (i = 0; i < cfg->speaker_outs; i++) {
		int pin_ctl = hp_present ? 0 : PIN_OUT;
		/* detect on spdif is specific to CS4210 */
		if (spdif_present && (spec->vendor_nid == CS4210_VENDOR_NID))
			pin_ctl = 0;

		nid = cfg->speaker_pins[i];
		snd_hda_codec_write(codec, nid, 0,
				    AC_VERB_SET_PIN_WIDGET_CONTROL, pin_ctl);
	}
	if (spec->gpio_eapd_hp) {
		unsigned int gpio = hp_present ?
			spec->gpio_eapd_hp : spec->gpio_eapd_speaker;
		snd_hda_codec_write(codec, 0x01, 0,
				    AC_VERB_SET_GPIO_DATA, gpio);
	}

	/* specific to CS4210 */
	if (spec->vendor_nid == CS4210_VENDOR_NID) {
		/* mute HPs if spdif jack (SENSE_B) is present */
		for (i = 0; i < cfg->hp_outs; i++) {
			nid = cfg->hp_pins[i];
			snd_hda_codec_write(codec, nid, 0,
				AC_VERB_SET_PIN_WIDGET_CONTROL,
				(spdif_present && spec->sense_b) ? 0 : PIN_HP);
		}

		/* SPDIF TX on/off */
		if (cfg->dig_outs) {
			nid = cfg->dig_out_pins[0];
			snd_hda_codec_write(codec, nid, 0,
				AC_VERB_SET_PIN_WIDGET_CONTROL,
				spdif_present ? PIN_OUT : 0);

		}
		/* Update board GPIOs if neccessary ... */
	}
}

/*
 * Auto-input redirect for CS421x
 * Switch max 3 inputs of a single ADC (nid 3)
*/

static void cs_automic(struct hda_codec *codec)
{
	struct cs_spec *spec = codec->spec;
	struct auto_pin_cfg *cfg = &spec->autocfg;
	hda_nid_t nid;
	unsigned int present;

	nid = cfg->inputs[spec->automic_idx].pin;
	present = snd_hda_jack_detect(codec, nid);

	/* specific to CS421x, single ADC */
	if (spec->vendor_nid == CS420X_VENDOR_NID) {
		if (present)
			change_cur_input(codec, spec->automic_idx, 0);
		else
			change_cur_input(codec, !spec->automic_idx, 0);
	} else {
		if (present) {
			spec->last_input = spec->cur_input;
			spec->cur_input = spec->automic_idx;
		} else  {
			spec->cur_input = spec->last_input;
		}
		cs_update_input_select(codec);
<<<<<<< HEAD
	} else {
		if (present)
			change_cur_input(codec, spec->automic_idx, 0);
		else
			change_cur_input(codec, !spec->automic_idx, 0);
=======
>>>>>>> 9e4ce164
	}
}

/*
 */

static void init_output(struct hda_codec *codec)
{
	struct cs_spec *spec = codec->spec;
	struct auto_pin_cfg *cfg = &spec->autocfg;
	int i;

	/* mute first */
	for (i = 0; i < spec->multiout.num_dacs; i++)
		snd_hda_codec_write(codec, spec->multiout.dac_nids[i], 0,
				    AC_VERB_SET_AMP_GAIN_MUTE, AMP_OUT_MUTE);
	if (spec->multiout.hp_nid)
		snd_hda_codec_write(codec, spec->multiout.hp_nid, 0,
				    AC_VERB_SET_AMP_GAIN_MUTE, AMP_OUT_MUTE);
	for (i = 0; i < ARRAY_SIZE(spec->multiout.extra_out_nid); i++) {
		if (!spec->multiout.extra_out_nid[i])
			break;
		snd_hda_codec_write(codec, spec->multiout.extra_out_nid[i], 0,
				    AC_VERB_SET_AMP_GAIN_MUTE, AMP_OUT_MUTE);
	}

	/* set appropriate pin controls */
	for (i = 0; i < cfg->line_outs; i++)
		snd_hda_codec_write(codec, cfg->line_out_pins[i], 0,
				    AC_VERB_SET_PIN_WIDGET_CONTROL, PIN_OUT);
	/* HP */
	for (i = 0; i < cfg->hp_outs; i++) {
		hda_nid_t nid = cfg->hp_pins[i];
		snd_hda_codec_write(codec, nid, 0,
				    AC_VERB_SET_PIN_WIDGET_CONTROL, PIN_HP);
		if (!cfg->speaker_outs)
			continue;
		if (get_wcaps(codec, nid) & AC_WCAP_UNSOL_CAP) {
			snd_hda_jack_detect_enable(codec, nid, HP_EVENT);
			spec->hp_detect = 1;
		}
	}

	/* Speaker */
	for (i = 0; i < cfg->speaker_outs; i++)
		snd_hda_codec_write(codec, cfg->speaker_pins[i], 0,
				    AC_VERB_SET_PIN_WIDGET_CONTROL, PIN_OUT);

	/* SPDIF is enabled on presence detect for CS421x */
	if (spec->hp_detect || spec->spdif_detect)
		cs_automute(codec);
}

static void init_input(struct hda_codec *codec)
{
	struct cs_spec *spec = codec->spec;
	struct auto_pin_cfg *cfg = &spec->autocfg;
	unsigned int coef;
	int i;

	for (i = 0; i < cfg->num_inputs; i++) {
		unsigned int ctl;
		hda_nid_t pin = cfg->inputs[i].pin;
		if (!spec->adc_nid[i])
			continue;
		/* set appropriate pin control and mute first */
		ctl = PIN_IN;
		if (cfg->inputs[i].type == AUTO_PIN_MIC) {
			unsigned int caps = snd_hda_query_pin_caps(codec, pin);
			caps >>= AC_PINCAP_VREF_SHIFT;
			if (caps & AC_PINCAP_VREF_80)
				ctl = PIN_VREF80;
		}
		snd_hda_codec_write(codec, pin, 0,
				    AC_VERB_SET_PIN_WIDGET_CONTROL, ctl);
		snd_hda_codec_write(codec, spec->adc_nid[i], 0,
				    AC_VERB_SET_AMP_GAIN_MUTE,
				    AMP_IN_MUTE(spec->adc_idx[i]));
		if (spec->mic_detect && spec->automic_idx == i)
			snd_hda_jack_detect_enable(codec, pin, MIC_EVENT);
	}
<<<<<<< HEAD
	/* specific to CS421x */
	if (spec->vendor_nid == CS421X_VENDOR_NID) {
		if (spec->mic_detect)
			cs_automic(codec);
		else  {
			spec->cur_adc = spec->adc_nid[spec->cur_input];
			cs_update_input_select(codec);
		}
	} else {
=======
	/* CS420x has multiple ADC, CS421x has single ADC */
	if (spec->vendor_nid == CS420X_VENDOR_NID) {
>>>>>>> 9e4ce164
		change_cur_input(codec, spec->cur_input, 1);
		if (spec->mic_detect)
			cs_automic(codec);

		coef = 0x000a; /* ADC1/2 - Digital and Analog Soft Ramp */
		if (is_active_pin(codec, CS_DMIC2_PIN_NID))
			coef |= 0x0500; /* DMIC2 2 chan on, GPIO1 off */
		if (is_active_pin(codec, CS_DMIC1_PIN_NID))
			coef |= 0x1800; /* DMIC1 2 chan on, GPIO0 off
					 * No effect if SPDIF_OUT2 is
					 * selected in IDX_SPDIF_CTL.
					*/
		cs_vendor_coef_set(codec, IDX_ADC_CFG, coef);
	} else {
		if (spec->mic_detect)
			cs_automic(codec);
		else  {
			spec->cur_adc = spec->adc_nid[spec->cur_input];
			cs_update_input_select(codec);
		}
	}
}

static const struct hda_verb cs_coef_init_verbs[] = {
	{0x11, AC_VERB_SET_PROC_STATE, 1},
	{0x11, AC_VERB_SET_COEF_INDEX, IDX_DAC_CFG},
	{0x11, AC_VERB_SET_PROC_COEF,
	 (0x002a /* DAC1/2/3 SZCMode Soft Ramp */
	  | 0x0040 /* Mute DACs on FIFO error */
	  | 0x1000 /* Enable DACs High Pass Filter */
	  | 0x0400 /* Disable Coefficient Auto increment */
	  )},
	/* Beep */
	{0x11, AC_VERB_SET_COEF_INDEX, IDX_DAC_CFG},
	{0x11, AC_VERB_SET_PROC_COEF, 0x0007}, /* Enable Beep thru DAC1/2/3 */

	{} /* terminator */
};

/* Errata: CS4207 rev C0/C1/C2 Silicon
 *
 * http://www.cirrus.com/en/pubs/errata/ER880C3.pdf
 *
 * 6. At high temperature (TA > +85°C), the digital supply current (IVD)
 * may be excessive (up to an additional 200 μA), which is most easily
 * observed while the part is being held in reset (RESET# active low).
 *
 * Root Cause: At initial powerup of the device, the logic that drives
 * the clock and write enable to the S/PDIF SRC RAMs is not properly
 * initialized.
 * Certain random patterns will cause a steady leakage current in those
 * RAM cells. The issue will resolve once the SRCs are used (turned on).
 *
 * Workaround: The following verb sequence briefly turns on the S/PDIF SRC
 * blocks, which will alleviate the issue.
 */

static const struct hda_verb cs_errata_init_verbs[] = {
	{0x01, AC_VERB_SET_POWER_STATE, 0x00}, /* AFG: D0 */
	{0x11, AC_VERB_SET_PROC_STATE, 0x01},  /* VPW: processing on */

	{0x11, AC_VERB_SET_COEF_INDEX, 0x0008},
	{0x11, AC_VERB_SET_PROC_COEF, 0x9999},
	{0x11, AC_VERB_SET_COEF_INDEX, 0x0017},
	{0x11, AC_VERB_SET_PROC_COEF, 0xa412},
	{0x11, AC_VERB_SET_COEF_INDEX, 0x0001},
	{0x11, AC_VERB_SET_PROC_COEF, 0x0009},

	{0x07, AC_VERB_SET_POWER_STATE, 0x00}, /* S/PDIF Rx: D0 */
	{0x08, AC_VERB_SET_POWER_STATE, 0x00}, /* S/PDIF Tx: D0 */

	{0x11, AC_VERB_SET_COEF_INDEX, 0x0017},
	{0x11, AC_VERB_SET_PROC_COEF, 0x2412},
	{0x11, AC_VERB_SET_COEF_INDEX, 0x0008},
	{0x11, AC_VERB_SET_PROC_COEF, 0x0000},
	{0x11, AC_VERB_SET_COEF_INDEX, 0x0001},
	{0x11, AC_VERB_SET_PROC_COEF, 0x0008},
	{0x11, AC_VERB_SET_PROC_STATE, 0x00},

#if 0 /* Don't to set to D3 as we are in power-up sequence */
	{0x07, AC_VERB_SET_POWER_STATE, 0x03}, /* S/PDIF Rx: D3 */
	{0x08, AC_VERB_SET_POWER_STATE, 0x03}, /* S/PDIF Tx: D3 */
	/*{0x01, AC_VERB_SET_POWER_STATE, 0x03},*/ /* AFG: D3 This is already handled */
#endif

	{} /* terminator */
};

/* SPDIF setup */
static void init_digital(struct hda_codec *codec)
{
	unsigned int coef;

	coef = 0x0002; /* SRC_MUTE soft-mute on SPDIF (if no lock) */
	coef |= 0x0008; /* Replace with mute on error */
	if (is_active_pin(codec, CS_DIG_OUT2_PIN_NID))
		coef |= 0x4000; /* RX to TX1 or TX2 Loopthru / SPDIF2
				 * SPDIF_OUT2 is shared with GPIO1 and
				 * DMIC_SDA2.
				 */
	cs_vendor_coef_set(codec, IDX_SPDIF_CTL, coef);
}

static int cs_init(struct hda_codec *codec)
{
	struct cs_spec *spec = codec->spec;

	/* init_verb sequence for C0/C1/C2 errata*/
	snd_hda_sequence_write(codec, cs_errata_init_verbs);

	snd_hda_sequence_write(codec, cs_coef_init_verbs);

	if (spec->gpio_mask) {
		snd_hda_codec_write(codec, 0x01, 0, AC_VERB_SET_GPIO_MASK,
				    spec->gpio_mask);
		snd_hda_codec_write(codec, 0x01, 0, AC_VERB_SET_GPIO_DIRECTION,
				    spec->gpio_dir);
		snd_hda_codec_write(codec, 0x01, 0, AC_VERB_SET_GPIO_DATA,
				    spec->gpio_data);
	}

	init_output(codec);
	init_input(codec);
	init_digital(codec);
	snd_hda_jack_report_sync(codec);

	return 0;
}

static int cs_build_controls(struct hda_codec *codec)
{
	struct cs_spec *spec = codec->spec;
	int err;

	err = build_output(codec);
	if (err < 0)
		return err;
	err = build_input(codec);
	if (err < 0)
		return err;
	err = build_digital_output(codec);
	if (err < 0)
		return err;
	err = build_digital_input(codec);
	if (err < 0)
		return err;
	err = cs_init(codec);
	if (err < 0)
		return err;

	err = snd_hda_jack_add_kctls(codec, &spec->autocfg);
	if (err < 0)
		return err;

	return 0;
}

static void cs_free(struct hda_codec *codec)
{
	struct cs_spec *spec = codec->spec;
	kfree(spec->capture_bind[0]);
	kfree(spec->capture_bind[1]);
	kfree(codec->spec);
}

static void cs_unsol_event(struct hda_codec *codec, unsigned int res)
{
	switch (snd_hda_jack_get_action(codec, res >> 26)) {
	case HP_EVENT:
		cs_automute(codec);
		break;
	case MIC_EVENT:
		cs_automic(codec);
		break;
	}
	snd_hda_jack_report_sync(codec);
}

static const struct hda_codec_ops cs_patch_ops = {
	.build_controls = cs_build_controls,
	.build_pcms = cs_build_pcms,
	.init = cs_init,
	.free = cs_free,
	.unsol_event = cs_unsol_event,
};

static int cs_parse_auto_config(struct hda_codec *codec)
{
	struct cs_spec *spec = codec->spec;
	int err;

	err = snd_hda_parse_pin_def_config(codec, &spec->autocfg, NULL);
	if (err < 0)
		return err;

	err = parse_output(codec);
	if (err < 0)
		return err;
	err = parse_input(codec);
	if (err < 0)
		return err;
	err = parse_digital_output(codec);
	if (err < 0)
		return err;
	err = parse_digital_input(codec);
	if (err < 0)
		return err;
	return 0;
}

static const char * const cs420x_models[CS420X_MODELS] = {
	[CS420X_MBP53] = "mbp53",
	[CS420X_MBP55] = "mbp55",
	[CS420X_IMAC27] = "imac27",
<<<<<<< HEAD
=======
	[CS420X_IMAC27_122] = "imac27_122",
>>>>>>> 9e4ce164
	[CS420X_APPLE] = "apple",
	[CS420X_AUTO] = "auto",
};


static const struct snd_pci_quirk cs420x_cfg_tbl[] = {
	SND_PCI_QUIRK(0x10de, 0x0ac0, "MacBookPro 5,3", CS420X_MBP53),
	SND_PCI_QUIRK(0x10de, 0x0d94, "MacBookAir 3,1(2)", CS420X_MBP55),
	SND_PCI_QUIRK(0x10de, 0xcb79, "MacBookPro 5,5", CS420X_MBP55),
	SND_PCI_QUIRK(0x10de, 0xcb89, "MacBookPro 7,1", CS420X_MBP55),
	/* this conflicts with too many other models */
	/*SND_PCI_QUIRK(0x8086, 0x7270, "IMac 27 Inch", CS420X_IMAC27),*/
	{} /* terminator */
};

static const struct snd_pci_quirk cs420x_codec_cfg_tbl[] = {
<<<<<<< HEAD
=======
	SND_PCI_QUIRK(0x106b, 0x2000, "iMac 12,2", CS420X_IMAC27_122),
>>>>>>> 9e4ce164
	SND_PCI_QUIRK_VENDOR(0x106b, "Apple", CS420X_APPLE),
	{} /* terminator */
};

struct cs_pincfg {
	hda_nid_t nid;
	u32 val;
};

static const struct cs_pincfg mbp53_pincfgs[] = {
	{ 0x09, 0x012b4050 },
	{ 0x0a, 0x90100141 },
	{ 0x0b, 0x90100140 },
	{ 0x0c, 0x018b3020 },
	{ 0x0d, 0x90a00110 },
	{ 0x0e, 0x400000f0 },
	{ 0x0f, 0x01cbe030 },
	{ 0x10, 0x014be060 },
	{ 0x12, 0x400000f0 },
	{ 0x15, 0x400000f0 },
	{} /* terminator */
};

static const struct cs_pincfg mbp55_pincfgs[] = {
	{ 0x09, 0x012b4030 },
	{ 0x0a, 0x90100121 },
	{ 0x0b, 0x90100120 },
	{ 0x0c, 0x400000f0 },
	{ 0x0d, 0x90a00110 },
	{ 0x0e, 0x400000f0 },
	{ 0x0f, 0x400000f0 },
	{ 0x10, 0x014be040 },
	{ 0x12, 0x400000f0 },
	{ 0x15, 0x400000f0 },
	{} /* terminator */
};

static const struct cs_pincfg imac27_pincfgs[] = {
	{ 0x09, 0x012b4050 },
	{ 0x0a, 0x90100140 },
	{ 0x0b, 0x90100142 },
	{ 0x0c, 0x018b3020 },
	{ 0x0d, 0x90a00110 },
	{ 0x0e, 0x400000f0 },
	{ 0x0f, 0x01cbe030 },
	{ 0x10, 0x014be060 },
	{ 0x12, 0x01ab9070 },
	{ 0x15, 0x400000f0 },
	{} /* terminator */
};

static const struct cs_pincfg *cs_pincfgs[CS420X_MODELS] = {
	[CS420X_MBP53] = mbp53_pincfgs,
	[CS420X_MBP55] = mbp55_pincfgs,
	[CS420X_IMAC27] = imac27_pincfgs,
};

static void fix_pincfg(struct hda_codec *codec, int model,
		       const struct cs_pincfg **pin_configs)
{
	const struct cs_pincfg *cfg = pin_configs[model];
	if (!cfg)
		return;
	for (; cfg->nid; cfg++)
		snd_hda_codec_set_pincfg(codec, cfg->nid, cfg->val);
}

static int patch_cs420x(struct hda_codec *codec)
{
	struct cs_spec *spec;
	int err;

	spec = kzalloc(sizeof(*spec), GFP_KERNEL);
	if (!spec)
		return -ENOMEM;
	codec->spec = spec;

	spec->vendor_nid = CS420X_VENDOR_NID;

	spec->board_config =
		snd_hda_check_board_config(codec, CS420X_MODELS,
					   cs420x_models, cs420x_cfg_tbl);
	if (spec->board_config < 0)
		spec->board_config =
			snd_hda_check_board_codec_sid_config(codec,
				CS420X_MODELS, NULL, cs420x_codec_cfg_tbl);
	if (spec->board_config >= 0)
		fix_pincfg(codec, spec->board_config, cs_pincfgs);

	switch (spec->board_config) {
	case CS420X_IMAC27:
	case CS420X_MBP53:
	case CS420X_MBP55:
	case CS420X_APPLE:
		spec->gpio_eapd_hp = 2; /* GPIO1 = headphones */
		spec->gpio_eapd_speaker = 8; /* GPIO3 = speakers */
		spec->gpio_mask = spec->gpio_dir =
			spec->gpio_eapd_hp | spec->gpio_eapd_speaker;
<<<<<<< HEAD
=======
		break;
	case CS420X_IMAC27_122:
		spec->gpio_eapd_hp = 4; /* GPIO2 = headphones */
		spec->gpio_eapd_speaker = 8; /* GPIO3 = speakers */
		spec->gpio_mask = spec->gpio_dir =
			spec->gpio_eapd_hp | spec->gpio_eapd_speaker;
>>>>>>> 9e4ce164
		break;
	}

	err = cs_parse_auto_config(codec);
	if (err < 0)
		goto error;

	codec->patch_ops = cs_patch_ops;

	return 0;

 error:
	kfree(codec->spec);
	codec->spec = NULL;
	return err;
}

/*
 * Cirrus Logic CS4210
 *
 * 1 DAC => HP(sense) / Speakers,
 * 1 ADC <= LineIn(sense) / MicIn / DMicIn,
 * 1 SPDIF OUT => SPDIF Trasmitter(sense)
*/

/* CS4210 board names */
static const char *cs421x_models[CS421X_MODELS] = {
	[CS421X_CDB4210] = "cdb4210",
};

static const struct snd_pci_quirk cs421x_cfg_tbl[] = {
	/* Test Intel board + CDB2410  */
	SND_PCI_QUIRK(0x8086, 0x5001, "DP45SG/CDB4210", CS421X_CDB4210),
	{} /* terminator */
};

/* CS4210 board pinconfigs */
/* Default CS4210 (CDB4210)*/
static const struct cs_pincfg cdb4210_pincfgs[] = {
	{ 0x05, 0x0321401f },
	{ 0x06, 0x90170010 },
	{ 0x07, 0x03813031 },
	{ 0x08, 0xb7a70037 },
	{ 0x09, 0xb7a6003e },
	{ 0x0a, 0x034510f0 },
	{} /* terminator */
};

static const struct cs_pincfg *cs421x_pincfgs[CS421X_MODELS] = {
	[CS421X_CDB4210] = cdb4210_pincfgs,
};

static const struct hda_verb cs421x_coef_init_verbs[] = {
	{0x0B, AC_VERB_SET_PROC_STATE, 1},
	{0x0B, AC_VERB_SET_COEF_INDEX, CS421X_IDX_DEV_CFG},
	/*
	    Disable Coefficient Index Auto-Increment(DAI)=1,
	    PDREF=0
	*/
	{0x0B, AC_VERB_SET_PROC_COEF, 0x0001 },

	{0x0B, AC_VERB_SET_COEF_INDEX, CS421X_IDX_ADC_CFG},
	/* ADC SZCMode = Digital Soft Ramp */
	{0x0B, AC_VERB_SET_PROC_COEF, 0x0002 },

	{0x0B, AC_VERB_SET_COEF_INDEX, CS421X_IDX_DAC_CFG},
	{0x0B, AC_VERB_SET_PROC_COEF,
	 (0x0002 /* DAC SZCMode = Digital Soft Ramp */
	  | 0x0004 /* Mute DAC on FIFO error */
	  | 0x0008 /* Enable DAC High Pass Filter */
	  )},
	{} /* terminator */
};

/* Errata: CS4210 rev A1 Silicon
 *
 * http://www.cirrus.com/en/pubs/errata/
 *
 * Description:
 * 1. Performance degredation is present in the ADC.
 * 2. Speaker output is not completely muted upon HP detect.
 * 3. Noise is present when clipping occurs on the amplified
 *    speaker outputs.
 *
 * Workaround:
 * The following verb sequence written to the registers during
 * initialization will correct the issues listed above.
 */

static const struct hda_verb cs421x_coef_init_verbs_A1_silicon_fixes[] = {
	{0x0B, AC_VERB_SET_PROC_STATE, 0x01},  /* VPW: processing on */

	{0x0B, AC_VERB_SET_COEF_INDEX, 0x0006},
	{0x0B, AC_VERB_SET_PROC_COEF, 0x9999}, /* Test mode: on */

	{0x0B, AC_VERB_SET_COEF_INDEX, 0x000A},
	{0x0B, AC_VERB_SET_PROC_COEF, 0x14CB}, /* Chop double */

	{0x0B, AC_VERB_SET_COEF_INDEX, 0x0011},
	{0x0B, AC_VERB_SET_PROC_COEF, 0xA2D0}, /* Increase ADC current */

	{0x0B, AC_VERB_SET_COEF_INDEX, 0x001A},
	{0x0B, AC_VERB_SET_PROC_COEF, 0x02A9}, /* Mute speaker */

	{0x0B, AC_VERB_SET_COEF_INDEX, 0x001B},
	{0x0B, AC_VERB_SET_PROC_COEF, 0X1006}, /* Remove noise */

	{} /* terminator */
};

/* Speaker Amp Gain is controlled by the vendor widget's coef 4 */
static const DECLARE_TLV_DB_SCALE(cs421x_speaker_boost_db_scale, 900, 300, 0);

static int cs421x_boost_vol_info(struct snd_kcontrol *kcontrol,
				struct snd_ctl_elem_info *uinfo)
{
	uinfo->type = SNDRV_CTL_ELEM_TYPE_INTEGER;
	uinfo->count = 1;
	uinfo->value.integer.min = 0;
	uinfo->value.integer.max = 3;
	return 0;
}

static int cs421x_boost_vol_get(struct snd_kcontrol *kcontrol,
				struct snd_ctl_elem_value *ucontrol)
{
	struct hda_codec *codec = snd_kcontrol_chip(kcontrol);

	ucontrol->value.integer.value[0] =
		cs_vendor_coef_get(codec, CS421X_IDX_SPK_CTL) & 0x0003;
	return 0;
}

static int cs421x_boost_vol_put(struct snd_kcontrol *kcontrol,
				struct snd_ctl_elem_value *ucontrol)
{
	struct hda_codec *codec = snd_kcontrol_chip(kcontrol);

	unsigned int vol = ucontrol->value.integer.value[0];
	unsigned int coef =
		cs_vendor_coef_get(codec, CS421X_IDX_SPK_CTL);
	unsigned int original_coef = coef;

	coef &= ~0x0003;
	coef |= (vol & 0x0003);
	if (original_coef == coef)
		return 0;
	else {
		cs_vendor_coef_set(codec, CS421X_IDX_SPK_CTL, coef);
		return 1;
	}
}

static const struct snd_kcontrol_new cs421x_speaker_bost_ctl = {

	.iface = SNDRV_CTL_ELEM_IFACE_MIXER,
	.access = (SNDRV_CTL_ELEM_ACCESS_READWRITE |
			SNDRV_CTL_ELEM_ACCESS_TLV_READ),
	.name = "Speaker Boost Playback Volume",
	.info = cs421x_boost_vol_info,
	.get = cs421x_boost_vol_get,
	.put = cs421x_boost_vol_put,
	.tlv = { .p = cs421x_speaker_boost_db_scale },
};

static void cs4210_pinmux_init(struct hda_codec *codec)
{
	struct cs_spec *spec = codec->spec;
	unsigned int def_conf, coef;

	/* GPIO, DMIC_SCL, DMIC_SDA and SENSE_B are multiplexed */
	coef = cs_vendor_coef_get(codec, CS421X_IDX_DEV_CFG);

	if (spec->gpio_mask)
		coef |= 0x0008; /* B1,B2 are GPIOs */
	else
		coef &= ~0x0008;

	if (spec->sense_b)
		coef |= 0x0010; /* B2 is SENSE_B, not inverted  */
	else
		coef &= ~0x0010;

	cs_vendor_coef_set(codec, CS421X_IDX_DEV_CFG, coef);

	if ((spec->gpio_mask || spec->sense_b) &&
	    is_active_pin(codec, CS421X_DMIC_PIN_NID)) {

		/*
		    GPIO or SENSE_B forced - disconnect the DMIC pin.
		*/
		def_conf = snd_hda_codec_get_pincfg(codec, CS421X_DMIC_PIN_NID);
		def_conf &= ~AC_DEFCFG_PORT_CONN;
		def_conf |= (AC_JACK_PORT_NONE << AC_DEFCFG_PORT_CONN_SHIFT);
		snd_hda_codec_set_pincfg(codec, CS421X_DMIC_PIN_NID, def_conf);
	}
}

static void init_cs421x_digital(struct hda_codec *codec)
{
	struct cs_spec *spec = codec->spec;
	struct auto_pin_cfg *cfg = &spec->autocfg;
	int i;


	for (i = 0; i < cfg->dig_outs; i++) {
		hda_nid_t nid = cfg->dig_out_pins[i];
		if (!cfg->speaker_outs)
			continue;
		if (get_wcaps(codec, nid) & AC_WCAP_UNSOL_CAP) {
			snd_hda_jack_detect_enable(codec, nid, SPDIF_EVENT);
			spec->spdif_detect = 1;
		}
	}
}

static int cs421x_init(struct hda_codec *codec)
{
	struct cs_spec *spec = codec->spec;

	if (spec->vendor_nid == CS4210_VENDOR_NID) {
		snd_hda_sequence_write(codec, cs421x_coef_init_verbs);
		snd_hda_sequence_write(codec, cs421x_coef_init_verbs_A1_silicon_fixes);
		cs4210_pinmux_init(codec);
	}

	if (spec->gpio_mask) {
		snd_hda_codec_write(codec, 0x01, 0, AC_VERB_SET_GPIO_MASK,
				    spec->gpio_mask);
		snd_hda_codec_write(codec, 0x01, 0, AC_VERB_SET_GPIO_DIRECTION,
				    spec->gpio_dir);
		snd_hda_codec_write(codec, 0x01, 0, AC_VERB_SET_GPIO_DATA,
				    spec->gpio_data);
	}

	init_output(codec);
	init_input(codec);
	init_cs421x_digital(codec);
	snd_hda_jack_report_sync(codec);

	return 0;
}

/*
 * CS4210 Input MUX (1 ADC)
 */
static int cs421x_mux_enum_info(struct snd_kcontrol *kcontrol,
					struct snd_ctl_elem_info *uinfo)
{
	struct hda_codec *codec = snd_kcontrol_chip(kcontrol);
	struct cs_spec *spec = codec->spec;

	return snd_hda_input_mux_info(&spec->input_mux, uinfo);
}

static int cs421x_mux_enum_get(struct snd_kcontrol *kcontrol,
					struct snd_ctl_elem_value *ucontrol)
{
	struct hda_codec *codec = snd_kcontrol_chip(kcontrol);
	struct cs_spec *spec = codec->spec;

	ucontrol->value.enumerated.item[0] = spec->cur_input;
	return 0;
}

static int cs421x_mux_enum_put(struct snd_kcontrol *kcontrol,
					struct snd_ctl_elem_value *ucontrol)
{
	struct hda_codec *codec = snd_kcontrol_chip(kcontrol);
	struct cs_spec *spec = codec->spec;

	return snd_hda_input_mux_put(codec, &spec->input_mux, ucontrol,
				spec->adc_nid[0], &spec->cur_input);

}

static struct snd_kcontrol_new cs421x_capture_source = {

	.iface = SNDRV_CTL_ELEM_IFACE_MIXER,
	.name = "Capture Source",
	.access = SNDRV_CTL_ELEM_ACCESS_READWRITE,
	.info = cs421x_mux_enum_info,
	.get = cs421x_mux_enum_get,
	.put = cs421x_mux_enum_put,
};

static int cs421x_add_input_volume_control(struct hda_codec *codec, int item)
{
	struct cs_spec *spec = codec->spec;
	struct auto_pin_cfg *cfg = &spec->autocfg;
	const struct hda_input_mux *imux = &spec->input_mux;
	hda_nid_t pin = cfg->inputs[item].pin;
	struct snd_kcontrol *kctl;
	u32 caps;

	if (!(get_wcaps(codec, pin) & AC_WCAP_IN_AMP))
		return 0;

	caps = query_amp_caps(codec, pin, HDA_INPUT);
	caps = (caps & AC_AMPCAP_NUM_STEPS) >> AC_AMPCAP_NUM_STEPS_SHIFT;
	if (caps <= 1)
		return 0;

	return add_volume(codec,  imux->items[item].label, 0,
			  HDA_COMPOSE_AMP_VAL(pin, 3, 0, HDA_INPUT), 1, &kctl);
}

/* add a (input-boost) volume control to the given input pin */
static int build_cs421x_input(struct hda_codec *codec)
{
	struct cs_spec *spec = codec->spec;
	struct auto_pin_cfg *cfg = &spec->autocfg;
	struct hda_input_mux *imux = &spec->input_mux;
	int i, err, type_idx;
	const char *label;

	if (!spec->num_inputs)
		return 0;

	/* make bind-capture */
	spec->capture_bind[0] = make_bind_capture(codec, &snd_hda_bind_sw);
	spec->capture_bind[1] = make_bind_capture(codec, &snd_hda_bind_vol);
	for (i = 0; i < 2; i++) {
		struct snd_kcontrol *kctl;
		int n;
		if (!spec->capture_bind[i])
			return -ENOMEM;
		kctl = snd_ctl_new1(&cs_capture_ctls[i], codec);
		if (!kctl)
			return -ENOMEM;
		kctl->private_value = (long)spec->capture_bind[i];
		err = snd_hda_ctl_add(codec, 0, kctl);
		if (err < 0)
			return err;
		for (n = 0; n < AUTO_PIN_LAST; n++) {
			if (!spec->adc_nid[n])
				continue;
			err = snd_hda_add_nid(codec, kctl, 0, spec->adc_nid[n]);
			if (err < 0)
				return err;
		}
	}

	/* Add Input MUX Items + Capture Volume/Switch */
	for (i = 0; i < spec->num_inputs; i++) {
		label = hda_get_autocfg_input_label(codec, cfg, i);
		snd_hda_add_imux_item(imux, label, spec->adc_idx[i], &type_idx);

		err = cs421x_add_input_volume_control(codec, i);
		if (err < 0)
			return err;
	}

	/*
	    Add 'Capture Source' Switch if
		* 2 inputs and no mic detec
		* 3 inputs
	*/
	if ((spec->num_inputs == 2 && !spec->mic_detect) ||
	    (spec->num_inputs == 3)) {

		err = snd_hda_ctl_add(codec, spec->adc_nid[0],
			      snd_ctl_new1(&cs421x_capture_source, codec));
		if (err < 0)
			return err;
	}

	return 0;
}

/* Single DAC (Mute/Gain) */
static int build_cs421x_output(struct hda_codec *codec)
{
	hda_nid_t dac = CS4210_DAC_NID;
	struct cs_spec *spec = codec->spec;
	struct auto_pin_cfg *cfg = &spec->autocfg;
	struct snd_kcontrol *kctl;
	int err;
	char *name = "Master";

	fix_volume_caps(codec, dac);

	err = add_mute(codec, name, 0,
			HDA_COMPOSE_AMP_VAL(dac, 3, 0, HDA_OUTPUT), 0, &kctl);
	if (err < 0)
		return err;

	err = add_volume(codec, name, 0,
			HDA_COMPOSE_AMP_VAL(dac, 3, 0, HDA_OUTPUT), 0, &kctl);
	if (err < 0)
		return err;

	if (cfg->speaker_outs && (spec->vendor_nid == CS4210_VENDOR_NID)) {
		err = snd_hda_ctl_add(codec, 0,
			snd_ctl_new1(&cs421x_speaker_bost_ctl, codec));
		if (err < 0)
			return err;
	}
	return err;
}

static int cs421x_build_controls(struct hda_codec *codec)
{
	struct cs_spec *spec = codec->spec;
	int err;

	err = build_cs421x_output(codec);
	if (err < 0)
		return err;
	err = build_cs421x_input(codec);
	if (err < 0)
		return err;
	err = build_digital_output(codec);
	if (err < 0)
		return err;
	err =  cs421x_init(codec);
	if (err < 0)
		return err;

	err = snd_hda_jack_add_kctls(codec, &spec->autocfg);
	if (err < 0)
		return err;

	return 0;
}

static void cs421x_unsol_event(struct hda_codec *codec, unsigned int res)
{
	switch (snd_hda_jack_get_action(codec, res >> 26)) {
	case HP_EVENT:
	case SPDIF_EVENT:
		cs_automute(codec);
		break;

	case MIC_EVENT:
		cs_automic(codec);
		break;
	}
	snd_hda_jack_report_sync(codec);
}

static int parse_cs421x_input(struct hda_codec *codec)
{
	struct cs_spec *spec = codec->spec;
	struct auto_pin_cfg *cfg = &spec->autocfg;
	int i;

	for (i = 0; i < cfg->num_inputs; i++) {
		hda_nid_t pin = cfg->inputs[i].pin;
		spec->adc_nid[i] = get_adc(codec, pin, &spec->adc_idx[i]);
		spec->cur_input = spec->last_input = i;
		spec->num_inputs++;

		/* check whether the automatic mic switch is available */
		if (is_ext_mic(codec, i) && cfg->num_inputs >= 2) {
			spec->mic_detect = 1;
			spec->automic_idx = i;
		}
	}
	return 0;
}

static int cs421x_parse_auto_config(struct hda_codec *codec)
{
	struct cs_spec *spec = codec->spec;
	int err;

	err = snd_hda_parse_pin_def_config(codec, &spec->autocfg, NULL);
	if (err < 0)
		return err;
	err = parse_output(codec);
	if (err < 0)
		return err;
	err = parse_cs421x_input(codec);
	if (err < 0)
		return err;
	err = parse_digital_output(codec);
	if (err < 0)
		return err;
	return 0;
}

#ifdef CONFIG_PM
/*
	Manage PDREF, when transitioning to D3hot
	(DAC,ADC) -> D3, PDREF=1, AFG->D3
*/
static int cs421x_suspend(struct hda_codec *codec, pm_message_t state)
{
	struct cs_spec *spec = codec->spec;
	unsigned int coef;

	snd_hda_shutup_pins(codec);

	snd_hda_codec_write(codec, CS4210_DAC_NID, 0,
			    AC_VERB_SET_POWER_STATE,  AC_PWRST_D3);
	snd_hda_codec_write(codec, CS4210_ADC_NID, 0,
			    AC_VERB_SET_POWER_STATE,  AC_PWRST_D3);

	if (spec->vendor_nid == CS4210_VENDOR_NID) {
		coef = cs_vendor_coef_get(codec, CS421X_IDX_DEV_CFG);
		coef |= 0x0004; /* PDREF */
		cs_vendor_coef_set(codec, CS421X_IDX_DEV_CFG, coef);
	}

	return 0;
}
#endif

static struct hda_codec_ops cs421x_patch_ops = {
	.build_controls = cs421x_build_controls,
	.build_pcms = cs_build_pcms,
	.init = cs421x_init,
	.free = cs_free,
	.unsol_event = cs421x_unsol_event,
#ifdef CONFIG_PM
	.suspend = cs421x_suspend,
#endif
};

static int patch_cs4210(struct hda_codec *codec)
{
	struct cs_spec *spec;
	int err;

	spec = kzalloc(sizeof(*spec), GFP_KERNEL);
	if (!spec)
		return -ENOMEM;
	codec->spec = spec;

	spec->vendor_nid = CS4210_VENDOR_NID;

	spec->board_config =
		snd_hda_check_board_config(codec, CS421X_MODELS,
					   cs421x_models, cs421x_cfg_tbl);
	if (spec->board_config >= 0)
		fix_pincfg(codec, spec->board_config, cs421x_pincfgs);
	/*
	    Setup GPIO/SENSE for each board (if used)
	*/
	switch (spec->board_config) {
	case CS421X_CDB4210:
		snd_printd("CS4210 board: %s\n",
			cs421x_models[spec->board_config]);
/*		spec->gpio_mask = 3;
		spec->gpio_dir = 3;
		spec->gpio_data = 3;
*/
		spec->sense_b = 1;

		break;
	}

	/*
	    Update the GPIO/DMIC/SENSE_B pinmux before the configuration
	    is auto-parsed. If GPIO or SENSE_B is forced, DMIC input
	    is disabled.
	*/
	cs4210_pinmux_init(codec);

	err = cs421x_parse_auto_config(codec);
	if (err < 0)
		goto error;

	codec->patch_ops = cs421x_patch_ops;

	return 0;

 error:
	kfree(codec->spec);
	codec->spec = NULL;
	return err;
}

static int patch_cs4213(struct hda_codec *codec)
{
	struct cs_spec *spec;
	int err;

	spec = kzalloc(sizeof(*spec), GFP_KERNEL);
	if (!spec)
		return -ENOMEM;
	codec->spec = spec;

	spec->vendor_nid = CS4213_VENDOR_NID;

	err = cs421x_parse_auto_config(codec);
	if (err < 0)
		goto error;

	codec->patch_ops = cs421x_patch_ops;
	return 0;

 error:
	kfree(codec->spec);
	codec->spec = NULL;
	return err;
}


/*
 * patch entries
 */
static const struct hda_codec_preset snd_hda_preset_cirrus[] = {
	{ .id = 0x10134206, .name = "CS4206", .patch = patch_cs420x },
	{ .id = 0x10134207, .name = "CS4207", .patch = patch_cs420x },
	{ .id = 0x10134210, .name = "CS4210", .patch = patch_cs4210 },
	{ .id = 0x10134213, .name = "CS4213", .patch = patch_cs4213 },
	{} /* terminator */
};

MODULE_ALIAS("snd-hda-codec-id:10134206");
MODULE_ALIAS("snd-hda-codec-id:10134207");
MODULE_ALIAS("snd-hda-codec-id:10134210");
MODULE_ALIAS("snd-hda-codec-id:10134213");

MODULE_LICENSE("GPL");
MODULE_DESCRIPTION("Cirrus Logic HD-audio codec");

static struct hda_codec_preset_list cirrus_list = {
	.preset = snd_hda_preset_cirrus,
	.owner = THIS_MODULE,
};

static int __init patch_cirrus_init(void)
{
	return snd_hda_add_codec_preset(&cirrus_list);
}

static void __exit patch_cirrus_exit(void)
{
	snd_hda_delete_codec_preset(&cirrus_list);
}

module_init(patch_cirrus_init)
module_exit(patch_cirrus_exit)<|MERGE_RESOLUTION|>--- conflicted
+++ resolved
@@ -79,10 +79,7 @@
 	CS420X_MBP53,
 	CS420X_MBP55,
 	CS420X_IMAC27,
-<<<<<<< HEAD
-=======
 	CS420X_IMAC27_122,
->>>>>>> 9e4ce164
 	CS420X_APPLE,
 	CS420X_AUTO,
 	CS420X_MODELS
@@ -997,14 +994,6 @@
 			spec->cur_input = spec->last_input;
 		}
 		cs_update_input_select(codec);
-<<<<<<< HEAD
-	} else {
-		if (present)
-			change_cur_input(codec, spec->automic_idx, 0);
-		else
-			change_cur_input(codec, !spec->automic_idx, 0);
-=======
->>>>>>> 9e4ce164
 	}
 }
 
@@ -1086,20 +1075,8 @@
 		if (spec->mic_detect && spec->automic_idx == i)
 			snd_hda_jack_detect_enable(codec, pin, MIC_EVENT);
 	}
-<<<<<<< HEAD
-	/* specific to CS421x */
-	if (spec->vendor_nid == CS421X_VENDOR_NID) {
-		if (spec->mic_detect)
-			cs_automic(codec);
-		else  {
-			spec->cur_adc = spec->adc_nid[spec->cur_input];
-			cs_update_input_select(codec);
-		}
-	} else {
-=======
 	/* CS420x has multiple ADC, CS421x has single ADC */
 	if (spec->vendor_nid == CS420X_VENDOR_NID) {
->>>>>>> 9e4ce164
 		change_cur_input(codec, spec->cur_input, 1);
 		if (spec->mic_detect)
 			cs_automic(codec);
@@ -1314,10 +1291,7 @@
 	[CS420X_MBP53] = "mbp53",
 	[CS420X_MBP55] = "mbp55",
 	[CS420X_IMAC27] = "imac27",
-<<<<<<< HEAD
-=======
 	[CS420X_IMAC27_122] = "imac27_122",
->>>>>>> 9e4ce164
 	[CS420X_APPLE] = "apple",
 	[CS420X_AUTO] = "auto",
 };
@@ -1334,10 +1308,7 @@
 };
 
 static const struct snd_pci_quirk cs420x_codec_cfg_tbl[] = {
-<<<<<<< HEAD
-=======
 	SND_PCI_QUIRK(0x106b, 0x2000, "iMac 12,2", CS420X_IMAC27_122),
->>>>>>> 9e4ce164
 	SND_PCI_QUIRK_VENDOR(0x106b, "Apple", CS420X_APPLE),
 	{} /* terminator */
 };
@@ -1436,15 +1407,12 @@
 		spec->gpio_eapd_speaker = 8; /* GPIO3 = speakers */
 		spec->gpio_mask = spec->gpio_dir =
 			spec->gpio_eapd_hp | spec->gpio_eapd_speaker;
-<<<<<<< HEAD
-=======
 		break;
 	case CS420X_IMAC27_122:
 		spec->gpio_eapd_hp = 4; /* GPIO2 = headphones */
 		spec->gpio_eapd_speaker = 8; /* GPIO3 = speakers */
 		spec->gpio_mask = spec->gpio_dir =
 			spec->gpio_eapd_hp | spec->gpio_eapd_speaker;
->>>>>>> 9e4ce164
 		break;
 	}
 
