--- conflicted
+++ resolved
@@ -274,8 +274,6 @@
 }
 
 /**
-<<<<<<< HEAD
-=======
  * genpd_power_off - Remove power from a given PM domain.
  * @genpd: PM domain to power down.
  * @one_dev_on: If invoked from genpd's ->runtime_suspend|resume() callback, the
@@ -363,7 +361,6 @@
 }
 
 /**
->>>>>>> af22a610
  * genpd_power_on - Restore power to a given PM domain and its masters.
  * @genpd: PM domain to power up.
  * @depth: nesting count for lockdep.
@@ -460,90 +457,6 @@
 }
 
 /**
-<<<<<<< HEAD
- * genpd_power_off - Remove power from a given PM domain.
- * @genpd: PM domain to power down.
- * @is_async: PM domain is powered down from a scheduled work
- *
- * If all of the @genpd's devices have been suspended and all of its subdomains
- * have been powered down, remove power from @genpd.
- */
-static int genpd_power_off(struct generic_pm_domain *genpd, bool is_async)
-{
-	struct pm_domain_data *pdd;
-	struct gpd_link *link;
-	unsigned int not_suspended = 0;
-
-	/*
-	 * Do not try to power off the domain in the following situations:
-	 * (1) The domain is already in the "power off" state.
-	 * (2) System suspend is in progress.
-	 */
-	if (genpd->status == GPD_STATE_POWER_OFF
-	    || genpd->prepared_count > 0)
-		return 0;
-
-	if (atomic_read(&genpd->sd_count) > 0)
-		return -EBUSY;
-
-	list_for_each_entry(pdd, &genpd->dev_list, list_node) {
-		enum pm_qos_flags_status stat;
-
-		stat = dev_pm_qos_flags(pdd->dev,
-					PM_QOS_FLAG_NO_POWER_OFF
-						| PM_QOS_FLAG_REMOTE_WAKEUP);
-		if (stat > PM_QOS_FLAGS_NONE)
-			return -EBUSY;
-
-		/*
-		 * Do not allow PM domain to be powered off, when an IRQ safe
-		 * device is part of a non-IRQ safe domain.
-		 */
-		if (!pm_runtime_suspended(pdd->dev) ||
-			irq_safe_dev_in_no_sleep_domain(pdd->dev, genpd))
-			not_suspended++;
-	}
-
-	if (not_suspended > 1 || (not_suspended == 1 && is_async))
-		return -EBUSY;
-
-	if (genpd->gov && genpd->gov->power_down_ok) {
-		if (!genpd->gov->power_down_ok(&genpd->domain))
-			return -EAGAIN;
-	}
-
-	if (genpd->power_off) {
-		int ret;
-
-		if (atomic_read(&genpd->sd_count) > 0)
-			return -EBUSY;
-
-		/*
-		 * If sd_count > 0 at this point, one of the subdomains hasn't
-		 * managed to call genpd_power_on() for the master yet after
-		 * incrementing it.  In that case genpd_power_on() will wait
-		 * for us to drop the lock, so we can call .power_off() and let
-		 * the genpd_power_on() restore power for us (this shouldn't
-		 * happen very often).
-		 */
-		ret = _genpd_power_off(genpd, true);
-		if (ret)
-			return ret;
-	}
-
-	genpd->status = GPD_STATE_POWER_OFF;
-
-	list_for_each_entry(link, &genpd->slave_links, slave_node) {
-		genpd_sd_counter_dec(link->master);
-		genpd_queue_power_off_work(link->master);
-	}
-
-	return 0;
-}
-
-/**
-=======
->>>>>>> af22a610
  * genpd_power_off_work_fn - Power off PM domain whose subdomain count is 0.
  * @work: Work structure used for scheduling the execution of this function.
  */
@@ -554,11 +467,7 @@
 	genpd = container_of(work, struct generic_pm_domain, power_off_work);
 
 	genpd_lock(genpd);
-<<<<<<< HEAD
-	genpd_power_off(genpd, true);
-=======
 	genpd_power_off(genpd, false, 0);
->>>>>>> af22a610
 	genpd_unlock(genpd);
 }
 
@@ -677,11 +586,7 @@
 		return 0;
 
 	genpd_lock(genpd);
-<<<<<<< HEAD
-	genpd_power_off(genpd, false);
-=======
 	genpd_power_off(genpd, true, 0);
->>>>>>> af22a610
 	genpd_unlock(genpd);
 
 	return 0;
@@ -761,11 +666,7 @@
 	if (!pm_runtime_is_irq_safe(dev) ||
 		(pm_runtime_is_irq_safe(dev) && genpd_is_irq_safe(genpd))) {
 		genpd_lock(genpd);
-<<<<<<< HEAD
-		genpd_power_off(genpd, 0);
-=======
 		genpd_power_off(genpd, true, 0);
->>>>>>> af22a610
 		genpd_unlock(genpd);
 	}
 
