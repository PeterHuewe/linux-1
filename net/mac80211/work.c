/*
 * mac80211 work implementation
 *
 * Copyright 2003-2008, Jouni Malinen <j@w1.fi>
 * Copyright 2004, Instant802 Networks, Inc.
 * Copyright 2005, Devicescape Software, Inc.
 * Copyright 2006-2007	Jiri Benc <jbenc@suse.cz>
 * Copyright 2007, Michael Wu <flamingice@sourmilk.net>
 * Copyright 2009, Johannes Berg <johannes@sipsolutions.net>
 *
 * This program is free software; you can redistribute it and/or modify
 * it under the terms of the GNU General Public License version 2 as
 * published by the Free Software Foundation.
 */

#include <linux/delay.h>
#include <linux/if_ether.h>
#include <linux/skbuff.h>
#include <linux/if_arp.h>
#include <linux/etherdevice.h>
#include <linux/crc32.h>
#include <linux/slab.h>
#include <net/mac80211.h>
#include <asm/unaligned.h>

#include "ieee80211_i.h"
#include "rate.h"
#include "driver-ops.h"

#define IEEE80211_AUTH_TIMEOUT (HZ / 5)
#define IEEE80211_AUTH_MAX_TRIES 3
#define IEEE80211_ASSOC_TIMEOUT (HZ / 5)
#define IEEE80211_ASSOC_MAX_TRIES 3

enum work_action {
	WORK_ACT_MISMATCH,
	WORK_ACT_NONE,
	WORK_ACT_TIMEOUT,
	WORK_ACT_DONE,
};


/* utils */
static inline void ASSERT_WORK_MTX(struct ieee80211_local *local)
{
	lockdep_assert_held(&local->mtx);
}

/*
 * We can have multiple work items (and connection probing)
 * scheduling this timer, but we need to take care to only
 * reschedule it when it should fire _earlier_ than it was
 * asked for before, or if it's not pending right now. This
 * function ensures that. Note that it then is required to
 * run this function for all timeouts after the first one
 * has happened -- the work that runs from this timer will
 * do that.
 */
static void run_again(struct ieee80211_local *local,
		      unsigned long timeout)
{
	ASSERT_WORK_MTX(local);

	if (!timer_pending(&local->work_timer) ||
	    time_before(timeout, local->work_timer.expires))
		mod_timer(&local->work_timer, timeout);
}

void free_work(struct ieee80211_work *wk)
{
	kfree_rcu(wk, rcu_head);
}

static int ieee80211_compatible_rates(const u8 *supp_rates, int supp_rates_len,
				      struct ieee80211_supported_band *sband,
				      u32 *rates)
{
	int i, j, count;
	*rates = 0;
	count = 0;
	for (i = 0; i < supp_rates_len; i++) {
		int rate = (supp_rates[i] & 0x7F) * 5;

		for (j = 0; j < sband->n_bitrates; j++)
			if (sband->bitrates[j].bitrate == rate) {
				*rates |= BIT(j);
				count++;
				break;
			}
	}

	return count;
}

/* frame sending functions */

static void ieee80211_add_ht_ie(struct ieee80211_sub_if_data *sdata,
				struct sk_buff *skb, const u8 *ht_info_ie,
				struct ieee80211_supported_band *sband,
				struct ieee80211_channel *channel,
				enum ieee80211_smps_mode smps)
{
	struct ieee80211_ht_info *ht_info;
	u8 *pos;
	u32 flags = channel->flags;
	u16 cap;
	struct ieee80211_sta_ht_cap ht_cap;

	BUILD_BUG_ON(sizeof(ht_cap) != sizeof(sband->ht_cap));

	if (!sband->ht_cap.ht_supported)
		return;

	if (!ht_info_ie)
		return;

	if (ht_info_ie[1] < sizeof(struct ieee80211_ht_info))
		return;

	memcpy(&ht_cap, &sband->ht_cap, sizeof(ht_cap));
	ieee80211_apply_htcap_overrides(sdata, &ht_cap);

	ht_info = (struct ieee80211_ht_info *)(ht_info_ie + 2);

	/* determine capability flags */
	cap = ht_cap.cap;

	switch (ht_info->ht_param & IEEE80211_HT_PARAM_CHA_SEC_OFFSET) {
	case IEEE80211_HT_PARAM_CHA_SEC_ABOVE:
		if (flags & IEEE80211_CHAN_NO_HT40PLUS) {
			cap &= ~IEEE80211_HT_CAP_SUP_WIDTH_20_40;
			cap &= ~IEEE80211_HT_CAP_SGI_40;
		}
		break;
	case IEEE80211_HT_PARAM_CHA_SEC_BELOW:
		if (flags & IEEE80211_CHAN_NO_HT40MINUS) {
			cap &= ~IEEE80211_HT_CAP_SUP_WIDTH_20_40;
			cap &= ~IEEE80211_HT_CAP_SGI_40;
		}
		break;
	}

	/* set SM PS mode properly */
	cap &= ~IEEE80211_HT_CAP_SM_PS;
	switch (smps) {
	case IEEE80211_SMPS_AUTOMATIC:
	case IEEE80211_SMPS_NUM_MODES:
		WARN_ON(1);
	case IEEE80211_SMPS_OFF:
		cap |= WLAN_HT_CAP_SM_PS_DISABLED <<
			IEEE80211_HT_CAP_SM_PS_SHIFT;
		break;
	case IEEE80211_SMPS_STATIC:
		cap |= WLAN_HT_CAP_SM_PS_STATIC <<
			IEEE80211_HT_CAP_SM_PS_SHIFT;
		break;
	case IEEE80211_SMPS_DYNAMIC:
		cap |= WLAN_HT_CAP_SM_PS_DYNAMIC <<
			IEEE80211_HT_CAP_SM_PS_SHIFT;
		break;
	}

	/* reserve and fill IE */
	pos = skb_put(skb, sizeof(struct ieee80211_ht_cap) + 2);
	ieee80211_ie_build_ht_cap(pos, &ht_cap, cap);
}

static void ieee80211_send_assoc(struct ieee80211_sub_if_data *sdata,
				 struct ieee80211_work *wk)
{
	struct ieee80211_local *local = sdata->local;
	struct sk_buff *skb;
	struct ieee80211_mgmt *mgmt;
	u8 *pos, qos_info;
	size_t offset = 0, noffset;
	int i, count, rates_len, supp_rates_len;
	u16 capab;
	struct ieee80211_supported_band *sband;
	u32 rates = 0;

	sband = local->hw.wiphy->bands[wk->chan->band];

	if (wk->assoc.supp_rates_len) {
		/*
		 * Get all rates supported by the device and the AP as
		 * some APs don't like getting a superset of their rates
		 * in the association request (e.g. D-Link DAP 1353 in
		 * b-only mode)...
		 */
		rates_len = ieee80211_compatible_rates(wk->assoc.supp_rates,
						       wk->assoc.supp_rates_len,
						       sband, &rates);
	} else {
		/*
		 * In case AP not provide any supported rates information
		 * before association, we send information element(s) with
		 * all rates that we support.
		 */
		rates = ~0;
		rates_len = sband->n_bitrates;
	}

	skb = alloc_skb(local->hw.extra_tx_headroom +
			sizeof(*mgmt) + /* bit too much but doesn't matter */
			2 + wk->assoc.ssid_len + /* SSID */
			4 + rates_len + /* (extended) rates */
			4 + /* power capability */
			2 + 2 * sband->n_channels + /* supported channels */
			2 + sizeof(struct ieee80211_ht_cap) + /* HT */
			wk->ie_len + /* extra IEs */
			9, /* WMM */
			GFP_KERNEL);
	if (!skb)
		return;

	skb_reserve(skb, local->hw.extra_tx_headroom);

	capab = WLAN_CAPABILITY_ESS;

	if (sband->band == IEEE80211_BAND_2GHZ) {
		if (!(local->hw.flags & IEEE80211_HW_2GHZ_SHORT_SLOT_INCAPABLE))
			capab |= WLAN_CAPABILITY_SHORT_SLOT_TIME;
		if (!(local->hw.flags & IEEE80211_HW_2GHZ_SHORT_PREAMBLE_INCAPABLE))
			capab |= WLAN_CAPABILITY_SHORT_PREAMBLE;
	}

	if (wk->assoc.capability & WLAN_CAPABILITY_PRIVACY)
		capab |= WLAN_CAPABILITY_PRIVACY;

	if ((wk->assoc.capability & WLAN_CAPABILITY_SPECTRUM_MGMT) &&
	    (local->hw.flags & IEEE80211_HW_SPECTRUM_MGMT))
		capab |= WLAN_CAPABILITY_SPECTRUM_MGMT;

	mgmt = (struct ieee80211_mgmt *) skb_put(skb, 24);
	memset(mgmt, 0, 24);
	memcpy(mgmt->da, wk->filter_ta, ETH_ALEN);
	memcpy(mgmt->sa, sdata->vif.addr, ETH_ALEN);
	memcpy(mgmt->bssid, wk->filter_ta, ETH_ALEN);

	if (!is_zero_ether_addr(wk->assoc.prev_bssid)) {
		skb_put(skb, 10);
		mgmt->frame_control = cpu_to_le16(IEEE80211_FTYPE_MGMT |
						  IEEE80211_STYPE_REASSOC_REQ);
		mgmt->u.reassoc_req.capab_info = cpu_to_le16(capab);
		mgmt->u.reassoc_req.listen_interval =
				cpu_to_le16(local->hw.conf.listen_interval);
		memcpy(mgmt->u.reassoc_req.current_ap, wk->assoc.prev_bssid,
		       ETH_ALEN);
	} else {
		skb_put(skb, 4);
		mgmt->frame_control = cpu_to_le16(IEEE80211_FTYPE_MGMT |
						  IEEE80211_STYPE_ASSOC_REQ);
		mgmt->u.assoc_req.capab_info = cpu_to_le16(capab);
		mgmt->u.assoc_req.listen_interval =
				cpu_to_le16(local->hw.conf.listen_interval);
	}

	/* SSID */
	pos = skb_put(skb, 2 + wk->assoc.ssid_len);
	*pos++ = WLAN_EID_SSID;
	*pos++ = wk->assoc.ssid_len;
	memcpy(pos, wk->assoc.ssid, wk->assoc.ssid_len);

	/* add all rates which were marked to be used above */
	supp_rates_len = rates_len;
	if (supp_rates_len > 8)
		supp_rates_len = 8;

	pos = skb_put(skb, supp_rates_len + 2);
	*pos++ = WLAN_EID_SUPP_RATES;
	*pos++ = supp_rates_len;

	count = 0;
	for (i = 0; i < sband->n_bitrates; i++) {
		if (BIT(i) & rates) {
			int rate = sband->bitrates[i].bitrate;
			*pos++ = (u8) (rate / 5);
			if (++count == 8)
				break;
		}
	}

	if (rates_len > count) {
		pos = skb_put(skb, rates_len - count + 2);
		*pos++ = WLAN_EID_EXT_SUPP_RATES;
		*pos++ = rates_len - count;

		for (i++; i < sband->n_bitrates; i++) {
			if (BIT(i) & rates) {
				int rate = sband->bitrates[i].bitrate;
				*pos++ = (u8) (rate / 5);
			}
		}
	}

	if (capab & WLAN_CAPABILITY_SPECTRUM_MGMT) {
		/* 1. power capabilities */
		pos = skb_put(skb, 4);
		*pos++ = WLAN_EID_PWR_CAPABILITY;
		*pos++ = 2;
		*pos++ = 0; /* min tx power */
		*pos++ = wk->chan->max_power; /* max tx power */

		/* 2. supported channels */
		/* TODO: get this in reg domain format */
		pos = skb_put(skb, 2 * sband->n_channels + 2);
		*pos++ = WLAN_EID_SUPPORTED_CHANNELS;
		*pos++ = 2 * sband->n_channels;
		for (i = 0; i < sband->n_channels; i++) {
			*pos++ = ieee80211_frequency_to_channel(
					sband->channels[i].center_freq);
			*pos++ = 1; /* one channel in the subband*/
		}
	}

	/* if present, add any custom IEs that go before HT */
	if (wk->ie_len && wk->ie) {
		static const u8 before_ht[] = {
			WLAN_EID_SSID,
			WLAN_EID_SUPP_RATES,
			WLAN_EID_EXT_SUPP_RATES,
			WLAN_EID_PWR_CAPABILITY,
			WLAN_EID_SUPPORTED_CHANNELS,
			WLAN_EID_RSN,
			WLAN_EID_QOS_CAPA,
			WLAN_EID_RRM_ENABLED_CAPABILITIES,
			WLAN_EID_MOBILITY_DOMAIN,
			WLAN_EID_SUPPORTED_REGULATORY_CLASSES,
		};
		noffset = ieee80211_ie_split(wk->ie, wk->ie_len,
					     before_ht, ARRAY_SIZE(before_ht),
					     offset);
		pos = skb_put(skb, noffset - offset);
		memcpy(pos, wk->ie + offset, noffset - offset);
		offset = noffset;
	}

	if (wk->assoc.use_11n && wk->assoc.wmm_used &&
	    local->hw.queues >= 4)
		ieee80211_add_ht_ie(sdata, skb, wk->assoc.ht_information_ie,
				    sband, wk->chan, wk->assoc.smps);

	/* if present, add any custom non-vendor IEs that go after HT */
	if (wk->ie_len && wk->ie) {
		noffset = ieee80211_ie_split_vendor(wk->ie, wk->ie_len,
						    offset);
		pos = skb_put(skb, noffset - offset);
		memcpy(pos, wk->ie + offset, noffset - offset);
		offset = noffset;
	}

	if (wk->assoc.wmm_used && local->hw.queues >= 4) {
		if (wk->assoc.uapsd_used) {
			qos_info = local->uapsd_queues;
			qos_info |= (local->uapsd_max_sp_len <<
				     IEEE80211_WMM_IE_STA_QOSINFO_SP_SHIFT);
		} else {
			qos_info = 0;
		}

		pos = skb_put(skb, 9);
		*pos++ = WLAN_EID_VENDOR_SPECIFIC;
		*pos++ = 7; /* len */
		*pos++ = 0x00; /* Microsoft OUI 00:50:F2 */
		*pos++ = 0x50;
		*pos++ = 0xf2;
		*pos++ = 2; /* WME */
		*pos++ = 0; /* WME info */
		*pos++ = 1; /* WME ver */
		*pos++ = qos_info;
	}

	/* add any remaining custom (i.e. vendor specific here) IEs */
	if (wk->ie_len && wk->ie) {
		noffset = wk->ie_len;
		pos = skb_put(skb, noffset - offset);
		memcpy(pos, wk->ie + offset, noffset - offset);
	}

	IEEE80211_SKB_CB(skb)->flags |= IEEE80211_TX_INTFL_DONT_ENCRYPT;
	ieee80211_tx_skb(sdata, skb);
}

static void ieee80211_remove_auth_bss(struct ieee80211_local *local,
				      struct ieee80211_work *wk)
{
	struct cfg80211_bss *cbss;
	u16 capa_val = WLAN_CAPABILITY_ESS;

	if (wk->probe_auth.privacy)
		capa_val |= WLAN_CAPABILITY_PRIVACY;

	cbss = cfg80211_get_bss(local->hw.wiphy, wk->chan, wk->filter_ta,
				wk->probe_auth.ssid, wk->probe_auth.ssid_len,
				WLAN_CAPABILITY_ESS | WLAN_CAPABILITY_PRIVACY,
				capa_val);
	if (!cbss)
		return;

	cfg80211_unlink_bss(local->hw.wiphy, cbss);
	cfg80211_put_bss(cbss);
}

static enum work_action __must_check
ieee80211_direct_probe(struct ieee80211_work *wk)
{
	struct ieee80211_sub_if_data *sdata = wk->sdata;
	struct ieee80211_local *local = sdata->local;

	if (!wk->probe_auth.synced) {
		int ret = drv_tx_sync(local, sdata, wk->filter_ta,
				      IEEE80211_TX_SYNC_AUTH);
		if (ret)
			return WORK_ACT_TIMEOUT;
	}
	wk->probe_auth.synced = true;

	wk->probe_auth.tries++;
	if (wk->probe_auth.tries > IEEE80211_AUTH_MAX_TRIES) {
		printk(KERN_DEBUG "%s: direct probe to %pM timed out\n",
		       sdata->name, wk->filter_ta);

		/*
		 * Most likely AP is not in the range so remove the
		 * bss struct for that AP.
		 */
		ieee80211_remove_auth_bss(local, wk);

		return WORK_ACT_TIMEOUT;
	}

	printk(KERN_DEBUG "%s: direct probe to %pM (try %d/%i)\n",
	       sdata->name, wk->filter_ta, wk->probe_auth.tries,
	       IEEE80211_AUTH_MAX_TRIES);

	/*
	 * Direct probe is sent to broadcast address as some APs
	 * will not answer to direct packet in unassociated state.
	 */
	ieee80211_send_probe_req(sdata, NULL, wk->probe_auth.ssid,
				 wk->probe_auth.ssid_len, NULL, 0,
				 (u32) -1, true, false);

	wk->timeout = jiffies + IEEE80211_AUTH_TIMEOUT;
	run_again(local, wk->timeout);

	return WORK_ACT_NONE;
}


static enum work_action __must_check
ieee80211_authenticate(struct ieee80211_work *wk)
{
	struct ieee80211_sub_if_data *sdata = wk->sdata;
	struct ieee80211_local *local = sdata->local;

	if (!wk->probe_auth.synced) {
		int ret = drv_tx_sync(local, sdata, wk->filter_ta,
				      IEEE80211_TX_SYNC_AUTH);
		if (ret)
			return WORK_ACT_TIMEOUT;
	}
	wk->probe_auth.synced = true;

	wk->probe_auth.tries++;
	if (wk->probe_auth.tries > IEEE80211_AUTH_MAX_TRIES) {
		printk(KERN_DEBUG "%s: authentication with %pM"
		       " timed out\n", sdata->name, wk->filter_ta);

		/*
		 * Most likely AP is not in the range so remove the
		 * bss struct for that AP.
		 */
		ieee80211_remove_auth_bss(local, wk);

		return WORK_ACT_TIMEOUT;
	}

	printk(KERN_DEBUG "%s: authenticate with %pM (try %d)\n",
	       sdata->name, wk->filter_ta, wk->probe_auth.tries);

	ieee80211_send_auth(sdata, 1, wk->probe_auth.algorithm, wk->ie,
			    wk->ie_len, wk->filter_ta, NULL, 0, 0);
	wk->probe_auth.transaction = 2;

	wk->timeout = jiffies + IEEE80211_AUTH_TIMEOUT;
	run_again(local, wk->timeout);

	return WORK_ACT_NONE;
}

static enum work_action __must_check
ieee80211_associate(struct ieee80211_work *wk)
{
	struct ieee80211_sub_if_data *sdata = wk->sdata;
	struct ieee80211_local *local = sdata->local;

	if (!wk->assoc.synced) {
		int ret = drv_tx_sync(local, sdata, wk->filter_ta,
				      IEEE80211_TX_SYNC_ASSOC);
		if (ret)
			return WORK_ACT_TIMEOUT;
	}
	wk->assoc.synced = true;

	wk->assoc.tries++;
	if (wk->assoc.tries > IEEE80211_ASSOC_MAX_TRIES) {
		printk(KERN_DEBUG "%s: association with %pM"
		       " timed out\n",
		       sdata->name, wk->filter_ta);

		/*
		 * Most likely AP is not in the range so remove the
		 * bss struct for that AP.
		 */
		if (wk->assoc.bss)
			cfg80211_unlink_bss(local->hw.wiphy, wk->assoc.bss);

		return WORK_ACT_TIMEOUT;
	}

	printk(KERN_DEBUG "%s: associate with %pM (try %d)\n",
	       sdata->name, wk->filter_ta, wk->assoc.tries);
	ieee80211_send_assoc(sdata, wk);

	wk->timeout = jiffies + IEEE80211_ASSOC_TIMEOUT;
	run_again(local, wk->timeout);

	return WORK_ACT_NONE;
}

static enum work_action __must_check
ieee80211_remain_on_channel_timeout(struct ieee80211_work *wk)
{
	/*
	 * First time we run, do nothing -- the generic code will
	 * have switched to the right channel etc.
	 */
	if (!wk->started) {
		wk->timeout = jiffies + msecs_to_jiffies(wk->remain.duration);

		cfg80211_ready_on_channel(wk->sdata->dev, (unsigned long) wk,
					  wk->chan, wk->chan_type,
					  wk->remain.duration, GFP_KERNEL);

		return WORK_ACT_NONE;
	}

	return WORK_ACT_TIMEOUT;
}

static enum work_action __must_check
ieee80211_offchannel_tx(struct ieee80211_work *wk)
{
	if (!wk->started) {
		wk->timeout = jiffies + msecs_to_jiffies(wk->offchan_tx.wait);

		/*
		 * After this, offchan_tx.frame remains but now is no
		 * longer a valid pointer -- we still need it as the
		 * cookie for canceling this work/status matching.
		 */
		ieee80211_tx_skb(wk->sdata, wk->offchan_tx.frame);

		return WORK_ACT_NONE;
	}

	return WORK_ACT_TIMEOUT;
}

static enum work_action __must_check
ieee80211_assoc_beacon_wait(struct ieee80211_work *wk)
{
	if (wk->started)
		return WORK_ACT_TIMEOUT;

	/*
	 * Wait up to one beacon interval ...
	 * should this be more if we miss one?
	 */
	printk(KERN_DEBUG "%s: waiting for beacon from %pM\n",
	       wk->sdata->name, wk->filter_ta);
	wk->timeout = TU_TO_EXP_TIME(wk->assoc.bss->beacon_interval);
	return WORK_ACT_NONE;
}

static void ieee80211_auth_challenge(struct ieee80211_work *wk,
				     struct ieee80211_mgmt *mgmt,
				     size_t len)
{
	struct ieee80211_sub_if_data *sdata = wk->sdata;
	u8 *pos;
	struct ieee802_11_elems elems;

	pos = mgmt->u.auth.variable;
	ieee802_11_parse_elems(pos, len - (pos - (u8 *) mgmt), &elems);
	if (!elems.challenge)
		return;
	ieee80211_send_auth(sdata, 3, wk->probe_auth.algorithm,
			    elems.challenge - 2, elems.challenge_len + 2,
			    wk->filter_ta, wk->probe_auth.key,
			    wk->probe_auth.key_len, wk->probe_auth.key_idx);
	wk->probe_auth.transaction = 4;
}

static enum work_action __must_check
ieee80211_rx_mgmt_auth(struct ieee80211_work *wk,
		       struct ieee80211_mgmt *mgmt, size_t len)
{
	u16 auth_alg, auth_transaction, status_code;

	if (wk->type != IEEE80211_WORK_AUTH)
		return WORK_ACT_MISMATCH;

	if (len < 24 + 6)
		return WORK_ACT_NONE;

	auth_alg = le16_to_cpu(mgmt->u.auth.auth_alg);
	auth_transaction = le16_to_cpu(mgmt->u.auth.auth_transaction);
	status_code = le16_to_cpu(mgmt->u.auth.status_code);

	if (auth_alg != wk->probe_auth.algorithm ||
	    auth_transaction != wk->probe_auth.transaction)
		return WORK_ACT_NONE;

	if (status_code != WLAN_STATUS_SUCCESS) {
		printk(KERN_DEBUG "%s: %pM denied authentication (status %d)\n",
		       wk->sdata->name, mgmt->sa, status_code);
		return WORK_ACT_DONE;
	}

	switch (wk->probe_auth.algorithm) {
	case WLAN_AUTH_OPEN:
	case WLAN_AUTH_LEAP:
	case WLAN_AUTH_FT:
		break;
	case WLAN_AUTH_SHARED_KEY:
		if (wk->probe_auth.transaction != 4) {
			ieee80211_auth_challenge(wk, mgmt, len);
			/* need another frame */
			return WORK_ACT_NONE;
		}
		break;
	default:
		WARN_ON(1);
		return WORK_ACT_NONE;
	}

	printk(KERN_DEBUG "%s: authenticated\n", wk->sdata->name);
	return WORK_ACT_DONE;
}

static enum work_action __must_check
ieee80211_rx_mgmt_assoc_resp(struct ieee80211_work *wk,
			     struct ieee80211_mgmt *mgmt, size_t len,
			     bool reassoc)
{
	struct ieee80211_sub_if_data *sdata = wk->sdata;
	struct ieee80211_local *local = sdata->local;
	u16 capab_info, status_code, aid;
	struct ieee802_11_elems elems;
	u8 *pos;

	if (wk->type != IEEE80211_WORK_ASSOC)
		return WORK_ACT_MISMATCH;

	/*
	 * AssocResp and ReassocResp have identical structure, so process both
	 * of them in this function.
	 */

	if (len < 24 + 6)
		return WORK_ACT_NONE;

	capab_info = le16_to_cpu(mgmt->u.assoc_resp.capab_info);
	status_code = le16_to_cpu(mgmt->u.assoc_resp.status_code);
	aid = le16_to_cpu(mgmt->u.assoc_resp.aid);

	printk(KERN_DEBUG "%s: RX %sssocResp from %pM (capab=0x%x "
	       "status=%d aid=%d)\n",
	       sdata->name, reassoc ? "Rea" : "A", mgmt->sa,
	       capab_info, status_code, (u16)(aid & ~(BIT(15) | BIT(14))));

	pos = mgmt->u.assoc_resp.variable;
	ieee802_11_parse_elems(pos, len - (pos - (u8 *) mgmt), &elems);

	if (status_code == WLAN_STATUS_ASSOC_REJECTED_TEMPORARILY &&
	    elems.timeout_int && elems.timeout_int_len == 5 &&
	    elems.timeout_int[0] == WLAN_TIMEOUT_ASSOC_COMEBACK) {
		u32 tu, ms;
		tu = get_unaligned_le32(elems.timeout_int + 1);
		ms = tu * 1024 / 1000;
		printk(KERN_DEBUG "%s: %pM rejected association temporarily; "
		       "comeback duration %u TU (%u ms)\n",
		       sdata->name, mgmt->sa, tu, ms);
		wk->timeout = jiffies + msecs_to_jiffies(ms);
		if (ms > IEEE80211_ASSOC_TIMEOUT)
			run_again(local, wk->timeout);
		return WORK_ACT_NONE;
	}

	if (status_code != WLAN_STATUS_SUCCESS)
		printk(KERN_DEBUG "%s: %pM denied association (code=%d)\n",
		       sdata->name, mgmt->sa, status_code);
	else
		printk(KERN_DEBUG "%s: associated\n", sdata->name);

	return WORK_ACT_DONE;
}

static enum work_action __must_check
ieee80211_rx_mgmt_probe_resp(struct ieee80211_work *wk,
			     struct ieee80211_mgmt *mgmt, size_t len,
			     struct ieee80211_rx_status *rx_status)
{
	struct ieee80211_sub_if_data *sdata = wk->sdata;
	struct ieee80211_local *local = sdata->local;
	size_t baselen;

	ASSERT_WORK_MTX(local);

	if (wk->type != IEEE80211_WORK_DIRECT_PROBE)
		return WORK_ACT_MISMATCH;

	if (len < 24 + 12)
		return WORK_ACT_NONE;

	baselen = (u8 *) mgmt->u.probe_resp.variable - (u8 *) mgmt;
	if (baselen > len)
		return WORK_ACT_NONE;

	printk(KERN_DEBUG "%s: direct probe responded\n", sdata->name);
	return WORK_ACT_DONE;
}

static enum work_action __must_check
ieee80211_rx_mgmt_beacon(struct ieee80211_work *wk,
			 struct ieee80211_mgmt *mgmt, size_t len)
{
	struct ieee80211_sub_if_data *sdata = wk->sdata;
	struct ieee80211_local *local = sdata->local;

	ASSERT_WORK_MTX(local);

	if (wk->type != IEEE80211_WORK_ASSOC_BEACON_WAIT)
		return WORK_ACT_MISMATCH;

	if (len < 24 + 12)
		return WORK_ACT_NONE;

	printk(KERN_DEBUG "%s: beacon received\n", sdata->name);
	return WORK_ACT_DONE;
}

static void ieee80211_work_rx_queued_mgmt(struct ieee80211_local *local,
					  struct sk_buff *skb)
{
	struct ieee80211_rx_status *rx_status;
	struct ieee80211_mgmt *mgmt;
	struct ieee80211_work *wk;
	enum work_action rma = WORK_ACT_NONE;
	u16 fc;

	rx_status = (struct ieee80211_rx_status *) skb->cb;
	mgmt = (struct ieee80211_mgmt *) skb->data;
	fc = le16_to_cpu(mgmt->frame_control);

	mutex_lock(&local->mtx);

	list_for_each_entry(wk, &local->work_list, list) {
		const u8 *bssid = NULL;

		switch (wk->type) {
		case IEEE80211_WORK_DIRECT_PROBE:
		case IEEE80211_WORK_AUTH:
		case IEEE80211_WORK_ASSOC:
		case IEEE80211_WORK_ASSOC_BEACON_WAIT:
			bssid = wk->filter_ta;
			break;
		default:
			continue;
		}

		/*
		 * Before queuing, we already verified mgmt->sa,
		 * so this is needed just for matching.
		 */
		if (compare_ether_addr(bssid, mgmt->bssid))
			continue;

		switch (fc & IEEE80211_FCTL_STYPE) {
		case IEEE80211_STYPE_BEACON:
			rma = ieee80211_rx_mgmt_beacon(wk, mgmt, skb->len);
			break;
		case IEEE80211_STYPE_PROBE_RESP:
			rma = ieee80211_rx_mgmt_probe_resp(wk, mgmt, skb->len,
							   rx_status);
			break;
		case IEEE80211_STYPE_AUTH:
			rma = ieee80211_rx_mgmt_auth(wk, mgmt, skb->len);
			break;
		case IEEE80211_STYPE_ASSOC_RESP:
			rma = ieee80211_rx_mgmt_assoc_resp(wk, mgmt,
							   skb->len, false);
			break;
		case IEEE80211_STYPE_REASSOC_RESP:
			rma = ieee80211_rx_mgmt_assoc_resp(wk, mgmt,
							   skb->len, true);
			break;
		default:
			WARN_ON(1);
			rma = WORK_ACT_NONE;
		}

		/*
		 * We've either received an unexpected frame, or we have
		 * multiple work items and need to match the frame to the
		 * right one.
		 */
		if (rma == WORK_ACT_MISMATCH)
			continue;

		/*
		 * We've processed this frame for that work, so it can't
		 * belong to another work struct.
		 * NB: this is also required for correctness for 'rma'!
		 */
		break;
	}

	switch (rma) {
	case WORK_ACT_MISMATCH:
		/* ignore this unmatched frame */
		break;
	case WORK_ACT_NONE:
		break;
	case WORK_ACT_DONE:
		list_del_rcu(&wk->list);
		break;
	default:
		WARN(1, "unexpected: %d", rma);
	}

	mutex_unlock(&local->mtx);

	if (rma != WORK_ACT_DONE)
		goto out;

	switch (wk->done(wk, skb)) {
	case WORK_DONE_DESTROY:
		free_work(wk);
		break;
	case WORK_DONE_REQUEUE:
		synchronize_rcu();
		wk->started = false; /* restart */
		mutex_lock(&local->mtx);
		list_add_tail(&wk->list, &local->work_list);
		mutex_unlock(&local->mtx);
	}

 out:
	kfree_skb(skb);
}

static void ieee80211_work_timer(unsigned long data)
{
	struct ieee80211_local *local = (void *) data;

	if (local->quiescing)
		return;

	ieee80211_queue_work(&local->hw, &local->work_work);
}

static void ieee80211_work_work(struct work_struct *work)
{
	struct ieee80211_local *local =
		container_of(work, struct ieee80211_local, work_work);
	struct sk_buff *skb;
	struct ieee80211_work *wk, *tmp;
	LIST_HEAD(free_work);
	enum work_action rma;
	bool remain_off_channel = false;

	if (local->scanning)
		return;

	/*
	 * ieee80211_queue_work() should have picked up most cases,
	 * here we'll pick the rest.
	 */
	if (WARN(local->suspended, "work scheduled while going to suspend\n"))
		return;

	/* first process frames to avoid timing out while a frame is pending */
	while ((skb = skb_dequeue(&local->work_skb_queue)))
		ieee80211_work_rx_queued_mgmt(local, skb);

	mutex_lock(&local->mtx);

	ieee80211_recalc_idle(local);

	list_for_each_entry_safe(wk, tmp, &local->work_list, list) {
		bool started = wk->started;

		/* mark work as started if it's on the current off-channel */
		if (!started && local->tmp_channel &&
		    wk->chan == local->tmp_channel &&
		    wk->chan_type == local->tmp_channel_type) {
			started = true;
			wk->timeout = jiffies;
		}

		if (!started && !local->tmp_channel) {
<<<<<<< HEAD
			bool on_oper_chan, on_oper_chan2;
			enum nl80211_channel_type wk_ct;

			on_oper_chan = ieee80211_cfg_on_oper_channel(local);

			/* Work with existing channel type if possible. */
			wk_ct = wk->chan_type;
			if (wk->chan == local->hw.conf.channel)
				wk_ct = ieee80211_calc_ct(wk->chan_type,
						local->hw.conf.channel_type);

			local->tmp_channel = wk->chan;
			local->tmp_channel_type = wk_ct;
			/*
			 * Leave the station vifs in awake mode if they
			 * happen to be on the same channel as
			 * the requested channel.
			 */
			on_oper_chan2 = ieee80211_cfg_on_oper_channel(local);
			if (on_oper_chan != on_oper_chan2) {
				if (on_oper_chan2) {
					/* going off oper channel, PS too */
					ieee80211_offchannel_stop_vifs(local,
								       true);
					ieee80211_hw_config(local, 0);
				} else {
					/* going on channel, but leave PS
					 * off-channel. */
					ieee80211_hw_config(local, 0);
					ieee80211_offchannel_return(local,
								    true,
								    false);
				}
			}
=======
			ieee80211_offchannel_stop_vifs(local, true);

			local->tmp_channel = wk->chan;
			local->tmp_channel_type = wk->chan_type;

			ieee80211_hw_config(local, 0);
>>>>>>> d7a4858c

			started = true;
			wk->timeout = jiffies;
		}

		/* don't try to work with items that aren't started */
		if (!started)
			continue;

		if (time_is_after_jiffies(wk->timeout)) {
			/*
			 * This work item isn't supposed to be worked on
			 * right now, but take care to adjust the timer
			 * properly.
			 */
			run_again(local, wk->timeout);
			continue;
		}

		switch (wk->type) {
		default:
			WARN_ON(1);
			/* nothing */
			rma = WORK_ACT_NONE;
			break;
		case IEEE80211_WORK_ABORT:
			rma = WORK_ACT_TIMEOUT;
			break;
		case IEEE80211_WORK_DIRECT_PROBE:
			rma = ieee80211_direct_probe(wk);
			break;
		case IEEE80211_WORK_AUTH:
			rma = ieee80211_authenticate(wk);
			break;
		case IEEE80211_WORK_ASSOC:
			rma = ieee80211_associate(wk);
			break;
		case IEEE80211_WORK_REMAIN_ON_CHANNEL:
			rma = ieee80211_remain_on_channel_timeout(wk);
			break;
		case IEEE80211_WORK_OFFCHANNEL_TX:
			rma = ieee80211_offchannel_tx(wk);
			break;
		case IEEE80211_WORK_ASSOC_BEACON_WAIT:
			rma = ieee80211_assoc_beacon_wait(wk);
			break;
		}

		wk->started = started;

		switch (rma) {
		case WORK_ACT_NONE:
			/* might have changed the timeout */
			run_again(local, wk->timeout);
			break;
		case WORK_ACT_TIMEOUT:
			list_del_rcu(&wk->list);
			synchronize_rcu();
			list_add(&wk->list, &free_work);
			break;
		default:
			WARN(1, "unexpected: %d", rma);
		}
	}

	list_for_each_entry(wk, &local->work_list, list) {
		if (!wk->started)
			continue;
		if (wk->chan != local->tmp_channel ||
		    wk->chan_type != local->tmp_channel_type)
			continue;
		remain_off_channel = true;
	}

	if (!remain_off_channel && local->tmp_channel) {
		local->tmp_channel = NULL;
		ieee80211_hw_config(local, 0);

		ieee80211_offchannel_return(local, true);

		/* give connection some time to breathe */
		run_again(local, jiffies + HZ/2);
	}

	if (list_empty(&local->work_list) && local->scan_req &&
	    !local->scanning)
		ieee80211_queue_delayed_work(&local->hw,
					     &local->scan_work,
					     round_jiffies_relative(0));

	ieee80211_recalc_idle(local);

	mutex_unlock(&local->mtx);

	list_for_each_entry_safe(wk, tmp, &free_work, list) {
		wk->done(wk, NULL);
		list_del(&wk->list);
		kfree(wk);
	}
}

void ieee80211_add_work(struct ieee80211_work *wk)
{
	struct ieee80211_local *local;

	if (WARN_ON(!wk->chan))
		return;

	if (WARN_ON(!wk->sdata))
		return;

	if (WARN_ON(!wk->done))
		return;

	if (WARN_ON(!ieee80211_sdata_running(wk->sdata)))
		return;

	wk->started = false;

	local = wk->sdata->local;
	mutex_lock(&local->mtx);
	list_add_tail(&wk->list, &local->work_list);
	mutex_unlock(&local->mtx);

	ieee80211_queue_work(&local->hw, &local->work_work);
}

void ieee80211_work_init(struct ieee80211_local *local)
{
	INIT_LIST_HEAD(&local->work_list);
	setup_timer(&local->work_timer, ieee80211_work_timer,
		    (unsigned long)local);
	INIT_WORK(&local->work_work, ieee80211_work_work);
	skb_queue_head_init(&local->work_skb_queue);
}

void ieee80211_work_purge(struct ieee80211_sub_if_data *sdata)
{
	struct ieee80211_local *local = sdata->local;
	struct ieee80211_work *wk;
	bool cleanup = false;

	mutex_lock(&local->mtx);
	list_for_each_entry(wk, &local->work_list, list) {
		if (wk->sdata != sdata)
			continue;
		cleanup = true;
		wk->type = IEEE80211_WORK_ABORT;
		wk->started = true;
		wk->timeout = jiffies;
	}
	mutex_unlock(&local->mtx);

	/* run cleanups etc. */
	if (cleanup)
		ieee80211_work_work(&local->work_work);

	mutex_lock(&local->mtx);
	list_for_each_entry(wk, &local->work_list, list) {
		if (wk->sdata != sdata)
			continue;
		WARN_ON(1);
		break;
	}
	mutex_unlock(&local->mtx);
}

ieee80211_rx_result ieee80211_work_rx_mgmt(struct ieee80211_sub_if_data *sdata,
					   struct sk_buff *skb)
{
	struct ieee80211_local *local = sdata->local;
	struct ieee80211_mgmt *mgmt;
	struct ieee80211_work *wk;
	u16 fc;

	if (skb->len < 24)
		return RX_DROP_MONITOR;

	mgmt = (struct ieee80211_mgmt *) skb->data;
	fc = le16_to_cpu(mgmt->frame_control);

	list_for_each_entry_rcu(wk, &local->work_list, list) {
		if (sdata != wk->sdata)
			continue;
		if (compare_ether_addr(wk->filter_ta, mgmt->sa))
			continue;
		if (compare_ether_addr(wk->filter_ta, mgmt->bssid))
			continue;

		switch (fc & IEEE80211_FCTL_STYPE) {
		case IEEE80211_STYPE_AUTH:
		case IEEE80211_STYPE_PROBE_RESP:
		case IEEE80211_STYPE_ASSOC_RESP:
		case IEEE80211_STYPE_REASSOC_RESP:
		case IEEE80211_STYPE_BEACON:
			skb_queue_tail(&local->work_skb_queue, skb);
			ieee80211_queue_work(&local->hw, &local->work_work);
			return RX_QUEUED;
		}
	}

	return RX_CONTINUE;
}

static enum work_done_result ieee80211_remain_done(struct ieee80211_work *wk,
						   struct sk_buff *skb)
{
	/*
	 * We are done serving the remain-on-channel command.
	 */
	cfg80211_remain_on_channel_expired(wk->sdata->dev, (unsigned long) wk,
					   wk->chan, wk->chan_type,
					   GFP_KERNEL);

	return WORK_DONE_DESTROY;
}

int ieee80211_wk_remain_on_channel(struct ieee80211_sub_if_data *sdata,
				   struct ieee80211_channel *chan,
				   enum nl80211_channel_type channel_type,
				   unsigned int duration, u64 *cookie)
{
	struct ieee80211_work *wk;

	wk = kzalloc(sizeof(*wk), GFP_KERNEL);
	if (!wk)
		return -ENOMEM;

	wk->type = IEEE80211_WORK_REMAIN_ON_CHANNEL;
	wk->chan = chan;
	wk->chan_type = channel_type;
	wk->sdata = sdata;
	wk->done = ieee80211_remain_done;

	wk->remain.duration = duration;

	*cookie = (unsigned long) wk;

	ieee80211_add_work(wk);

	return 0;
}

int ieee80211_wk_cancel_remain_on_channel(struct ieee80211_sub_if_data *sdata,
					  u64 cookie)
{
	struct ieee80211_local *local = sdata->local;
	struct ieee80211_work *wk, *tmp;
	bool found = false;

	mutex_lock(&local->mtx);
	list_for_each_entry_safe(wk, tmp, &local->work_list, list) {
		if ((unsigned long) wk == cookie) {
			wk->timeout = jiffies;
			found = true;
			break;
		}
	}
	mutex_unlock(&local->mtx);

	if (!found)
		return -ENOENT;

	ieee80211_queue_work(&local->hw, &local->work_work);

	return 0;
}<|MERGE_RESOLUTION|>--- conflicted
+++ resolved
@@ -912,49 +912,12 @@
 		}
 
 		if (!started && !local->tmp_channel) {
-<<<<<<< HEAD
-			bool on_oper_chan, on_oper_chan2;
-			enum nl80211_channel_type wk_ct;
-
-			on_oper_chan = ieee80211_cfg_on_oper_channel(local);
-
-			/* Work with existing channel type if possible. */
-			wk_ct = wk->chan_type;
-			if (wk->chan == local->hw.conf.channel)
-				wk_ct = ieee80211_calc_ct(wk->chan_type,
-						local->hw.conf.channel_type);
-
-			local->tmp_channel = wk->chan;
-			local->tmp_channel_type = wk_ct;
-			/*
-			 * Leave the station vifs in awake mode if they
-			 * happen to be on the same channel as
-			 * the requested channel.
-			 */
-			on_oper_chan2 = ieee80211_cfg_on_oper_channel(local);
-			if (on_oper_chan != on_oper_chan2) {
-				if (on_oper_chan2) {
-					/* going off oper channel, PS too */
-					ieee80211_offchannel_stop_vifs(local,
-								       true);
-					ieee80211_hw_config(local, 0);
-				} else {
-					/* going on channel, but leave PS
-					 * off-channel. */
-					ieee80211_hw_config(local, 0);
-					ieee80211_offchannel_return(local,
-								    true,
-								    false);
-				}
-			}
-=======
 			ieee80211_offchannel_stop_vifs(local, true);
 
 			local->tmp_channel = wk->chan;
 			local->tmp_channel_type = wk->chan_type;
 
 			ieee80211_hw_config(local, 0);
->>>>>>> d7a4858c
 
 			started = true;
 			wk->timeout = jiffies;
